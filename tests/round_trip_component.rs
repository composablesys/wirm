use orca::ir::component::Component;
use std::fs::File;
use std::io::Write; // bring trait into scope

fn round_trip_component(testname: &str, folder: &str) {
    let filename = format!(
        "{}/tests/{}/{}.wat",
        std::env::var("CARGO_MANIFEST_DIR").unwrap(),
        folder,
        testname
    );
    let buff = wat::parse_file(filename).expect("couldn't convert the input wat to Wasm");

    let component = Component::parse(&buff, false).expect("Unable to parse");
    // component.clone().visitor();
    let result = component.encode();
    let out = wasmprinter::print_bytes(result).expect("couldn't translate Wasm to wat");
    let original = wasmprinter::print_bytes(buff).expect("couldn't convert original Wasm to wat");
    if out != original {
        println!("Test: {:?} failed! Writing to file to check", testname);

        let mut file = match File::create(format!("{}_test.wat", testname)) {
            Ok(file) => file,
            Err(e) => {
                eprintln!("Failed to create the file: {}", e);
                return;
            }
        };

        // Write the string to the file
        match file.write_all(out.as_bytes()) {
            Ok(_) => println!("Data successfully written to the file."),
            Err(e) => eprintln!("Failed to write to the file: {}", e),
        }
    }
    assert_eq!(out, original);
    println!("{}", out);
}

macro_rules! make_round_trip_tests_component {
    ($folder:literal, $($name:ident),*) => {
        $(
            #[test]
            fn $name() {
                crate::round_trip_component(stringify!($name), $folder)
            }
        )*
    };
}

mod round_trip {
    // note, the dfinity test suite has name conflicts with wasm-tools
    // make_round_trip_tests_component!(
    //     "dfinity/components",
    //     data_section,
    //     func,
    //     func_locals,
    //     table,
    //     table_init,
    //     exports,
    //     start,
    //     const_expr
    // );

    make_round_trip_tests_component!("handwritten/components", add);

    make_round_trip_tests_component!("wizard/components", func_loop);

    make_round_trip_tests_component!("spec-test/components", if_test);

    // make_round_trip_tests_component!("spin", hello_world);

<<<<<<< HEAD
        // TODO: fix me
        make_round_trip_tests_component!("wasm-tools/component-model",
        a
        // adapt,
        // alias,
        // big,
        // definedtypes,
        // empty,
        // example,
        // export_ascription,
        // export_introduces_alias,
        // export,
        // func,
        // import_extended,
        // import,
        // imports_exports,
        // inline_exports,
        // instance_type,
        // instantiate,
        // invalid,
        // link,
        // lots_of_aliases,
        // lower,
        // memory64,
        // module_link,
        // more_flags,
        // multiple_returns,
        // naming,
        // nested_modules,
        // resources,
        // start,
        // string,
        // type_export_restrictions,
        // types,
        // very_nested,
        // virtualize,
        // wrong_order
    );
=======
    //     // TODO: fix me
    //     make_round_trip_tests_component!("wasm-tools/component-model",
    //     a,
    //     adapt,
    //     alias,
    //     big,
    //     definedtypes,
    //     empty,
    //     example,
    //     export_ascription,
    //     export_introduces_alias,
    //     export,
    //     func,
    //     import_extended,
    //     import,
    //     imports_exports,
    //     inline_exports,
    //     instance_type,
    //     instantiate,
    //     invalid,
    //     link,
    //     lots_of_aliases,
    //     lower,
    //     memory64,
    //     module_link,
    //     more_flags,
    //     multiple_returns,
    //     naming,
    //     nested_modules,
    //     resources,
    //     start,
    //     string,
    //     type_export_restrictions,
    //     types,
    //     very_nested,
    //     virtualize,
    //     wrong_order
    // );
>>>>>>> 46f2ac8e
}<|MERGE_RESOLUTION|>--- conflicted
+++ resolved
@@ -69,8 +69,7 @@
     make_round_trip_tests_component!("spec-test/components", if_test);
 
     // make_round_trip_tests_component!("spin", hello_world);
-
-<<<<<<< HEAD
+  
         // TODO: fix me
         make_round_trip_tests_component!("wasm-tools/component-model",
         a
@@ -109,44 +108,4 @@
         // virtualize,
         // wrong_order
     );
-=======
-    //     // TODO: fix me
-    //     make_round_trip_tests_component!("wasm-tools/component-model",
-    //     a,
-    //     adapt,
-    //     alias,
-    //     big,
-    //     definedtypes,
-    //     empty,
-    //     example,
-    //     export_ascription,
-    //     export_introduces_alias,
-    //     export,
-    //     func,
-    //     import_extended,
-    //     import,
-    //     imports_exports,
-    //     inline_exports,
-    //     instance_type,
-    //     instantiate,
-    //     invalid,
-    //     link,
-    //     lots_of_aliases,
-    //     lower,
-    //     memory64,
-    //     module_link,
-    //     more_flags,
-    //     multiple_returns,
-    //     naming,
-    //     nested_modules,
-    //     resources,
-    //     start,
-    //     string,
-    //     type_export_restrictions,
-    //     types,
-    //     very_nested,
-    //     virtualize,
-    //     wrong_order
-    // );
->>>>>>> 46f2ac8e
 }