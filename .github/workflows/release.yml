name: Release

on:
  push:
    tags:
      - "release-v*"
  workflow_dispatch:

env:
  CARGO_TERM_COLOR: always

jobs:
  # Check Code style quickly by running `rustfmt` over all code
  rustfmt:
    name: Rustfmt
    runs-on: ubuntu-latest
    steps:
      - uses: actions/checkout@v4
        with:
          submodules: true
      - run: rustup component add rustfmt
      - run: cargo fmt --all -- --check

  build_and_test:
    name: Build project and run all unit AND integration tests

    runs-on: ubuntu-latest

    steps:
      - uses: actions/checkout@v4
      - name: Install wasm-tools
        run: |
          cargo install wasm-tools
      - name: Build
        run: |
          cargo build --verbose --release
      - name: Run tests
        run: cargo test --verbose

  release:
    name: Release a new version of orca
    needs: [ rustfmt, build_and_test ]
    runs-on: ubuntu-latest

    steps:
      - name: cargo login
        run: cargo login ${{ secrets.ORCA_API_TOKEN }}

<<<<<<< HEAD
=======
      - uses: actions/checkout@v4
      - name: check contents
        run: ls -la

>>>>>>> 3a131a71
      - uses: actions/checkout@v4
      - name: Bump Version
        id: bump
        uses: tj-actions/cargo-bump@v3
        with:
          release_type: 'patch'

      - name: Test version bump
        run: |
          echo "Old: ${{ steps.bump.outputs.old_version}}"
          echo "New: ${{ steps.bump.outputs.new_version}}"

      - name: cargo publish
        run: cargo publish<|MERGE_RESOLUTION|>--- conflicted
+++ resolved
@@ -43,16 +43,12 @@
     runs-on: ubuntu-latest
 
     steps:
+      - name: Checkout Code
+        uses: actions/checkout@v4
+
       - name: cargo login
         run: cargo login ${{ secrets.ORCA_API_TOKEN }}
 
-<<<<<<< HEAD
-=======
-      - uses: actions/checkout@v4
-      - name: check contents
-        run: ls -la
-
->>>>>>> 3a131a71
       - uses: actions/checkout@v4
       - name: Bump Version
         id: bump
