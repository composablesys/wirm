--- conflicted
+++ resolved
@@ -3,11 +3,8 @@
 
 #[derive(Debug, Clone)]
 #[allow(clippy::enum_variant_names)]
-<<<<<<< HEAD
-=======
 
 /// Error for parsing
->>>>>>> 0085d2fd
 pub enum Error {
     BinaryReaderError(BinaryReaderError),
     UnknownVersion(u32),
