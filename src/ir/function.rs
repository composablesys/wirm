//! Intermediate Representation of a fucntion

use crate::ir::module::Module;
use crate::ir::types::Body;
use crate::ir::types::DataType;
use crate::ir::types::{Instrument, InstrumentType, InstrumentationMode};
use crate::opcode::Opcode;
use crate::ModuleBuilder;
use wasmparser::Operator;

// TODO: probably need better reasoning with lifetime here
/// Build a function from scratch
/// See example at `fac_orca/src/main.rs`
pub struct FunctionBuilder<'a> {
    // pub(crate) id: u32, // function index
    pub(crate) params: Vec<DataType>,
    pub(crate) results: Vec<DataType>,
    #[allow(dead_code)]
    // TODO: how to add function name?
    // https://docs.rs/walrus/latest/walrus/struct.FunctionBuilder.html#method.name
    pub(crate) name: Option<String>,
    pub body: Body<'a>,
}

impl<'a> FunctionBuilder<'a> {
    pub fn new(params: &[DataType], results: &[DataType]) -> Self {
        Self {
            params: params.to_vec(),
            results: results.to_vec(),
            name: None,
            body: Body::new(),
        }
    }

    /// Finish building a function (have side effect on module IR),
    /// return function index
    pub fn finish(mut self, module: &mut Module<'a>) -> u32 {
        // add End as last instruction
        self.end();

        let ty = module.add_type(&self.params, &self.results);

        // the function index is should also take account for imports
        let id = module.functions.len() as u32 + module.imports.len() as u32;
        module.functions.push(ty);
        module.code_sections.push(self.body);
        module.num_functions += 1;

        assert_eq!(module.functions.len(), module.code_sections.len());
        assert_eq!(module.functions.len(), module.num_functions);
        id
    }

    /// add a local and return local index
    /// (note that local indices start after)
    pub fn add_local(&mut self, ty: DataType) -> u32 {
        let index = self.params.len() as u32 + self.body.num_locals as u32;
        self.body.num_locals += 1;
        // if ValType exists in body.locals, increment count
        // we assume this at most get applied at one place
        let mut found_ty = false;
        for x in self.body.locals.iter_mut() {
            if x.1 == ty {
                x.0 += 1;
                found_ty = true;
                break;
            }
        }
        if !found_ty {
            self.body.locals.push((1, ty));
        }

        index
    }
}

impl<'a> Opcode<'a> for FunctionBuilder<'a> {
    /// Inject an operator at the end of the function
    // here the location of the injection is always at the end of the function
    fn inject(&mut self, instr: Operator<'a>) {
        self.body.push_instr(instr)
    }
}

impl ModuleBuilder for FunctionBuilder<'_> {
    fn add_local(&mut self, ty: DataType) -> u32 {
        FunctionBuilder::add_local(self, ty)
<<<<<<< HEAD
=======
    }
}

/// Modify a function
/// Uses same injection logic as Iterator, which is different from
/// FunctionBuilder since FunctionModifier does side effect to operators at encoding
/// (it only modifies the Instrument type)
pub struct FunctionModifier<'a, 'b> {
    pub(crate) body: &'a mut Body<'b>,
    pub(crate) instr_idx: Option<usize>,
}

impl<'a, 'b> FunctionModifier<'a, 'b> {
    // by default, the instr_idx the last instruction (always Operator::End indicating end of the function)
    // and the Instrument type is set to before
    pub fn init(body: &'a mut Body<'b>) -> Self {
        let instr_idx = body.instructions.len() - 1;
        let mut func_modifier = FunctionModifier {
            body,
            instr_idx: None,
        };
        func_modifier.before_at(instr_idx);
        func_modifier
    }

    /// adding instructions before the specified instruction
    pub fn before_at(&mut self, idx: usize) -> &mut Self {
        self.set_instrument_type(idx, InstrumentationMode::Before);
        self
    }

    /// adding instructions after the specified instruction
    pub fn after_at(&mut self, idx: usize) -> &mut Self {
        self.set_instrument_type(idx, InstrumentationMode::After);
        self
    }

    /// adding instructions alternate to the specified instruction
    pub fn alternate_at(&mut self, idx: usize) -> &mut Self {
        self.set_instrument_type(idx, InstrumentationMode::Alternate);
        self
    }

    fn set_instrument_type(&mut self, idx: usize, mode: InstrumentationMode) {
        {
            self.instr_idx = Some(idx);
            if self.body.instructions[idx].1.get_curr() == InstrumentType::NotInstrumented {
                self.body.instructions[idx].1 = Instrument::Instrumented {
                    before: vec![],
                    after: vec![],
                    alternate: vec![],
                    current: mode,
                }
            } else {
                self.body.instructions[idx].1.set_curr(mode);
            }
        }
    }
}

impl<'a, 'b> Opcode<'b> for FunctionModifier<'a, 'b> {
    // TODO: refactor the inject the function to return a Result rather than panicking?
    fn inject(&mut self, instr: Operator<'b>) {
        if let Some(idx) = self.instr_idx {
            self.body.instructions[idx].1.add_instr(instr);
        } else {
            panic!("Instruction index not set");
        }
>>>>>>> 20055be1
    }
}<|MERGE_RESOLUTION|>--- conflicted
+++ resolved
@@ -85,8 +85,6 @@
 impl ModuleBuilder for FunctionBuilder<'_> {
     fn add_local(&mut self, ty: DataType) -> u32 {
         FunctionBuilder::add_local(self, ty)
-<<<<<<< HEAD
-=======
     }
 }
 
@@ -155,6 +153,5 @@
         } else {
             panic!("Instruction index not set");
         }
->>>>>>> 20055be1
     }
 }