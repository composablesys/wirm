//! Intermediate representation of sections in a wasm module.

use crate::error::Error;
use crate::ir::id::{CustomSectionID, FunctionID, GlobalID, ModuleID, TypeID};
use std::cmp::PartialEq;
use std::fmt::Formatter;
use std::fmt::{self};
use std::mem::discriminant;
use std::slice::Iter;
use wasm_encoder::reencode::Reencode;
use wasm_encoder::{AbstractHeapType, Encode};
use wasmparser::types::TypeIdentifier;
use wasmparser::{ConstExpr, HeapType, Operator, RefType, ValType};

type Result<T> = std::result::Result<T, Error>;

/// Orca's Datatype. Combination of multiple [`wasmparser`] datatypes.
///
/// [ValType]: https://docs.rs/wasmparser/latest/wasmparser/enum.ValType.html
#[derive(Debug, Clone, Eq, Hash, PartialEq, Copy)]
pub enum DataType {
    I8,
    I16,
    I32,
    I64,
    F32,
    F64,
    V128,
    FuncRef,
    FuncRefNull,
    ExternRef,
    ExternRefNull,
    Any,
    AnyNull,
    None,
    NoExtern,
    NoFunc,
    Eq,
    EqNull,
    Struct,
    StructNull,
    Array,
    ArrayNull,
    I31,
    I31Null,
    Exn,
    NoExn,
    Module { ty_id: u32, nullable: bool },
    RecGroup(u32),
    CoreTypeId(u32), // TODO: Look at this
    Cont,
    NoCont,
}

impl fmt::Display for DataType {
    fn fmt(&self, f: &mut Formatter<'_>) -> fmt::Result {
        match *self {
<<<<<<< HEAD
            DataType::I8 => write!(f, "DataType: I8"),
            DataType::I16 => write!(f, "DataType: I16"),
            DataType::I32 => write!(f, "DataType: I32"),
            DataType::I64 => write!(f, "DataType: I64"),
            DataType::F32 => write!(f, "DataType: F32"),
            DataType::F64 => write!(f, "DataType: F64"),
            DataType::V128 => write!(f, "DataType: V128"),
            DataType::FuncRef => write!(f, "DataType: FuncRef"),
            DataType::ExternRef => write!(f, "DataType: ExternRef"),
            DataType::Any => write!(f, "DataType: Any"),
            DataType::None => write!(f, "DataType: None"),
            DataType::NoExtern => write!(f, "DataType: NoExtern"),
            DataType::NoFunc => write!(f, "DataType: NoFunc"),
            DataType::Eq => write!(f, "DataType: Eq"),
            DataType::Struct => write!(f, "DataType: Struct"),
            DataType::Array => write!(f, "DataType: Array"),
            DataType::I31 => write!(f, "DataType: I31"),
            DataType::Exn => write!(f, "DataType: Exn"),
            DataType::NoExn => write!(f, "DataType: NoExn"),
=======
            DataType::I32 => write!(f, "i32"),
            DataType::I64 => write!(f, "i64"),
            DataType::F32 => write!(f, "f32"),
            DataType::F64 => write!(f, "f64"),
            DataType::V128 => write!(f, "v128"),
            DataType::FuncRef => write!(f, "funcref"),
            DataType::ExternRef => write!(f, "externref"),
            DataType::Any => write!(f, "any"),
            DataType::None => write!(f, "none"),
            DataType::NoExtern => write!(f, "noextern"),
            DataType::NoFunc => write!(f, "nounc"),
            DataType::Eq => write!(f, "eq"),
            DataType::Struct => write!(f, "struct"),
            DataType::Array => write!(f, "array"),
            DataType::I31 => write!(f, "i31"),
            DataType::Exn => write!(f, "exn"),
            DataType::NoExn => write!(f, "noexn"),
>>>>>>> d1ff932c
            DataType::Module { ty_id, nullable } => {
                write!(f, "module: {ty_id}, nullable: {nullable}",)
            }
            DataType::RecGroup(idx) => write!(f, "recgroup: {idx}"),
            DataType::CoreTypeId(idx) => write!(f, "coretypeid: {idx}"),
            DataType::Cont => write!(f, "cont"),
            DataType::NoCont => write!(f, "nocont"),
            DataType::FuncRefNull => write!(f, "funcref: null"),
            DataType::ExternRefNull => write!(f, "externref: null"),
            DataType::AnyNull => write!(f, "any: null"),
            DataType::EqNull => write!(f, "eq: null"),
            DataType::StructNull => write!(f, "struct: null"),
            DataType::ArrayNull => write!(f, "array: null"),
            DataType::I31Null => write!(f, "i31: null"),
        }
    }
}

impl From<wasmparser::StorageType> for DataType {
    fn from(value: wasmparser::StorageType) -> Self {
        match value {
            wasmparser::StorageType::I8 => DataType::I8,
            wasmparser::StorageType::I16 => DataType::I16,
            wasmparser::StorageType::Val(val) => DataType::from(val),
        }
    }
}

impl From<DataType> for wasm_encoder::StorageType {
    fn from(value: DataType) -> Self {
        match value {
            DataType::I8 => wasm_encoder::StorageType::I8,
            DataType::I16 => wasm_encoder::StorageType::I16,
            _ => wasm_encoder::StorageType::Val(wasm_encoder::ValType::from(&value)),
        }
    }
}

impl From<ValType> for DataType {
    fn from(value: ValType) -> Self {
        match value {
            ValType::I32 => DataType::I32,
            ValType::I64 => DataType::I64,
            ValType::F32 => DataType::F32,
            ValType::F64 => DataType::F64,
            ValType::V128 => DataType::V128,
            ValType::Ref(ref_type) => match ref_type.heap_type() {
                wasmparser::HeapType::Abstract { shared: _, ty } => match ty {
                    wasmparser::AbstractHeapType::Func => {
                        if ref_type.is_nullable() {
                            DataType::FuncRefNull
                        } else {
                            DataType::FuncRef
                        }
                    }
                    wasmparser::AbstractHeapType::Extern => {
                        if ref_type.is_nullable() {
                            DataType::ExternRefNull
                        } else {
                            DataType::ExternRef
                        }
                    }
                    wasmparser::AbstractHeapType::Any => {
                        if ref_type.is_nullable() {
                            DataType::AnyNull
                        } else {
                            DataType::Any
                        }
                    }
                    wasmparser::AbstractHeapType::None => DataType::None,
                    wasmparser::AbstractHeapType::NoExtern => DataType::NoExtern,
                    wasmparser::AbstractHeapType::NoFunc => DataType::NoFunc,
                    wasmparser::AbstractHeapType::Eq => {
                        if ref_type.is_nullable() {
                            DataType::EqNull
                        } else {
                            DataType::Eq
                        }
                    }
                    wasmparser::AbstractHeapType::Struct => {
                        if ref_type.is_nullable() {
                            DataType::StructNull
                        } else {
                            DataType::Struct
                        }
                    }
                    wasmparser::AbstractHeapType::Array => {
                        if ref_type.is_nullable() {
                            DataType::ArrayNull
                        } else {
                            DataType::Array
                        }
                    }
                    wasmparser::AbstractHeapType::I31 => {
                        if ref_type.is_nullable() {
                            DataType::I31Null
                        } else {
                            DataType::I31
                        }
                    }
                    wasmparser::AbstractHeapType::Exn => DataType::Exn,
                    wasmparser::AbstractHeapType::NoExn => DataType::NoExn,
                    wasmparser::AbstractHeapType::Cont => DataType::Cont,
                    wasmparser::AbstractHeapType::NoCont => DataType::NoCont,
                },
                wasmparser::HeapType::Concrete(u) => match u {
                    wasmparser::UnpackedIndex::Module(idx) => DataType::Module {
                        ty_id: *ModuleID(idx),
                        nullable: ref_type.is_nullable(),
                    },
                    wasmparser::UnpackedIndex::RecGroup(idx) => DataType::RecGroup(idx),
                    wasmparser::UnpackedIndex::Id(_id) => panic!("Not supported yet!"),
                },
            },
        }
    }
}

/// Converts from Orca's DataType to [`wasm_encoder::ValType`].
///
/// [`wasm_encoder::ValType`]: https://docs.rs/wasm-encoder/0.214.0/wasm_encoder/enum.ValType.html
impl From<&DataType> for wasm_encoder::ValType {
    fn from(ty: &DataType) -> Self {
        match ty {
            DataType::I8 | DataType::I16 => panic!("Not valtype equivalent!"),
            DataType::I32 => wasm_encoder::ValType::I32,
            DataType::I64 => wasm_encoder::ValType::I64,
            DataType::F32 => wasm_encoder::ValType::F32,
            DataType::F64 => wasm_encoder::ValType::F64,
            DataType::V128 => wasm_encoder::ValType::V128,
            DataType::FuncRef => wasm_encoder::ValType::Ref(wasm_encoder::RefType {
                nullable: false,
                heap_type: wasm_encoder::HeapType::Abstract {
                    shared: false,
                    ty: AbstractHeapType::Func,
                },
            }),
            DataType::ExternRef => wasm_encoder::ValType::Ref(wasm_encoder::RefType {
                nullable: false,
                heap_type: wasm_encoder::HeapType::Abstract {
                    shared: false,
                    ty: AbstractHeapType::Extern,
                },
            }),
            DataType::Any => wasm_encoder::ValType::Ref(wasm_encoder::RefType {
                nullable: false,
                heap_type: wasm_encoder::HeapType::Abstract {
                    shared: false,
                    ty: AbstractHeapType::Any,
                },
            }),
            DataType::None => wasm_encoder::ValType::Ref(wasm_encoder::RefType {
                nullable: false,
                heap_type: wasm_encoder::HeapType::Abstract {
                    shared: false,
                    ty: AbstractHeapType::None,
                },
            }),
            DataType::NoExtern => wasm_encoder::ValType::Ref(wasm_encoder::RefType {
                nullable: false,
                heap_type: wasm_encoder::HeapType::Abstract {
                    shared: false,
                    ty: AbstractHeapType::NoExtern,
                },
            }),
            DataType::NoFunc => wasm_encoder::ValType::Ref(wasm_encoder::RefType {
                nullable: false,
                heap_type: wasm_encoder::HeapType::Abstract {
                    shared: false,
                    ty: AbstractHeapType::NoFunc,
                },
            }),
            DataType::Eq => wasm_encoder::ValType::Ref(wasm_encoder::RefType {
                nullable: false,
                heap_type: wasm_encoder::HeapType::Abstract {
                    shared: false,
                    ty: AbstractHeapType::Eq,
                },
            }),
            DataType::Struct => wasm_encoder::ValType::Ref(wasm_encoder::RefType {
                nullable: false,
                heap_type: wasm_encoder::HeapType::Abstract {
                    shared: false,
                    ty: AbstractHeapType::Struct,
                },
            }),
            DataType::Array => wasm_encoder::ValType::Ref(wasm_encoder::RefType {
                nullable: false,
                heap_type: wasm_encoder::HeapType::Abstract {
                    shared: false,
                    ty: AbstractHeapType::Array,
                },
            }),
            DataType::I31 => wasm_encoder::ValType::Ref(wasm_encoder::RefType {
                nullable: false,
                heap_type: wasm_encoder::HeapType::Abstract {
                    shared: false,
                    ty: AbstractHeapType::I31,
                },
            }),
            DataType::Exn => wasm_encoder::ValType::Ref(wasm_encoder::RefType {
                nullable: false,
                heap_type: wasm_encoder::HeapType::Abstract {
                    shared: false,
                    ty: AbstractHeapType::Exn,
                },
            }),
            DataType::NoExn => wasm_encoder::ValType::Ref(wasm_encoder::RefType {
                nullable: false,
                heap_type: wasm_encoder::HeapType::Abstract {
                    shared: false,
                    ty: AbstractHeapType::NoExn,
                },
            }),
            DataType::Module { ty_id, nullable } => {
                wasm_encoder::ValType::Ref(wasm_encoder::RefType {
                    nullable: *nullable,
                    heap_type: wasm_encoder::HeapType::Concrete(*ty_id),
                })
            }
            DataType::RecGroup(idx) => wasm_encoder::ValType::Ref(wasm_encoder::RefType {
                nullable: false,
                heap_type: wasm_encoder::HeapType::Concrete(*idx),
            }),
            DataType::CoreTypeId(idx) => wasm_encoder::ValType::Ref(wasm_encoder::RefType {
                nullable: false,
                heap_type: wasm_encoder::HeapType::Concrete(*idx),
            }),
            DataType::Cont => wasm_encoder::ValType::Ref(wasm_encoder::RefType {
                nullable: false,
                heap_type: wasm_encoder::HeapType::Abstract {
                    shared: false,
                    ty: AbstractHeapType::Cont,
                },
            }),
            DataType::NoCont => wasm_encoder::ValType::Ref(wasm_encoder::RefType {
                nullable: false,
                heap_type: wasm_encoder::HeapType::Abstract {
                    shared: false,
                    ty: AbstractHeapType::NoCont,
                },
            }),
            DataType::FuncRefNull => wasm_encoder::ValType::Ref(wasm_encoder::RefType {
                nullable: true,
                heap_type: wasm_encoder::HeapType::Abstract {
                    shared: false,
                    ty: AbstractHeapType::Func,
                },
            }),
            DataType::ExternRefNull => wasm_encoder::ValType::Ref(wasm_encoder::RefType {
                nullable: true,
                heap_type: wasm_encoder::HeapType::Abstract {
                    shared: false,
                    ty: AbstractHeapType::Extern,
                },
            }),
            DataType::AnyNull => wasm_encoder::ValType::Ref(wasm_encoder::RefType {
                nullable: true,
                heap_type: wasm_encoder::HeapType::Abstract {
                    shared: false,
                    ty: AbstractHeapType::Any,
                },
            }),
            DataType::EqNull => wasm_encoder::ValType::Ref(wasm_encoder::RefType {
                nullable: true,
                heap_type: wasm_encoder::HeapType::Abstract {
                    shared: false,
                    ty: AbstractHeapType::Eq,
                },
            }),
            DataType::StructNull => wasm_encoder::ValType::Ref(wasm_encoder::RefType {
                nullable: true,
                heap_type: wasm_encoder::HeapType::Abstract {
                    shared: false,
                    ty: AbstractHeapType::Struct,
                },
            }),
            DataType::ArrayNull => wasm_encoder::ValType::Ref(wasm_encoder::RefType {
                nullable: true,
                heap_type: wasm_encoder::HeapType::Abstract {
                    shared: false,
                    ty: AbstractHeapType::Array,
                },
            }),
            DataType::I31Null => wasm_encoder::ValType::Ref(wasm_encoder::RefType {
                nullable: true,
                heap_type: wasm_encoder::HeapType::Abstract {
                    shared: false,
                    ty: AbstractHeapType::I31,
                },
            }),
        }
    }
}

impl From<&DataType> for ValType {
    fn from(ty: &DataType) -> Self {
        match ty {
            DataType::I8 | DataType::I16 => panic!("No valtype equivalent!"),
            DataType::I32 => ValType::I32,
            DataType::I64 => ValType::I64,
            DataType::F32 => ValType::F32,
            DataType::F64 => ValType::F64,
            DataType::V128 => ValType::V128,
            DataType::FuncRef => ValType::FUNCREF,
            DataType::ExternRef => ValType::EXTERNREF,
            DataType::Any => ValType::Ref(
                RefType::new(
                    false,
                    wasmparser::HeapType::Abstract {
                        shared: false,
                        ty: wasmparser::AbstractHeapType::Any,
                    },
                )
                .unwrap(),
            ),
            DataType::None => ValType::Ref(
                RefType::new(
                    false,
                    wasmparser::HeapType::Abstract {
                        shared: false,
                        ty: wasmparser::AbstractHeapType::None,
                    },
                )
                .unwrap(),
            ),
            DataType::NoExtern => ValType::Ref(
                RefType::new(
                    false,
                    wasmparser::HeapType::Abstract {
                        shared: false,
                        ty: wasmparser::AbstractHeapType::NoExtern,
                    },
                )
                .unwrap(),
            ),
            DataType::NoFunc => ValType::Ref(
                RefType::new(
                    false,
                    wasmparser::HeapType::Abstract {
                        shared: false,
                        ty: wasmparser::AbstractHeapType::NoFunc,
                    },
                )
                .unwrap(),
            ),
            DataType::Eq => ValType::Ref(
                RefType::new(
                    false,
                    wasmparser::HeapType::Abstract {
                        shared: false,
                        ty: wasmparser::AbstractHeapType::Eq,
                    },
                )
                .unwrap(),
            ),
            DataType::Struct => ValType::Ref(
                RefType::new(
                    false,
                    wasmparser::HeapType::Abstract {
                        shared: false,
                        ty: wasmparser::AbstractHeapType::Struct,
                    },
                )
                .unwrap(),
            ),
            DataType::Array => ValType::Ref(
                RefType::new(
                    false,
                    wasmparser::HeapType::Abstract {
                        shared: false,
                        ty: wasmparser::AbstractHeapType::Array,
                    },
                )
                .unwrap(),
            ),
            DataType::I31 => ValType::Ref(
                RefType::new(
                    false,
                    wasmparser::HeapType::Abstract {
                        shared: false,
                        ty: wasmparser::AbstractHeapType::I31,
                    },
                )
                .unwrap(),
            ),
            DataType::Exn => ValType::Ref(
                RefType::new(
                    false,
                    wasmparser::HeapType::Abstract {
                        shared: false,
                        ty: wasmparser::AbstractHeapType::Exn,
                    },
                )
                .unwrap(),
            ),
            DataType::NoExn => ValType::Ref(
                RefType::new(
                    false,
                    wasmparser::HeapType::Abstract {
                        shared: false,
                        ty: wasmparser::AbstractHeapType::NoExn,
                    },
                )
                .unwrap(),
            ),
            DataType::Module { ty_id, nullable } => ValType::Ref(
                RefType::new(
                    *nullable,
                    wasmparser::HeapType::Concrete(wasmparser::UnpackedIndex::Module(*ty_id)),
                )
                .unwrap(),
            ),
            DataType::RecGroup(idx) => ValType::Ref(
                RefType::new(
                    false,
                    wasmparser::HeapType::Concrete(wasmparser::UnpackedIndex::RecGroup(*idx)),
                )
                .unwrap(),
            ),
            DataType::CoreTypeId(_idx) => panic!("Not Supported Yet!"),
            DataType::Cont => ValType::Ref(
                RefType::new(
                    false,
                    wasmparser::HeapType::Abstract {
                        shared: false,
                        ty: wasmparser::AbstractHeapType::Cont,
                    },
                )
                .unwrap(),
            ),
            DataType::NoCont => ValType::Ref(
                RefType::new(
                    false,
                    wasmparser::HeapType::Abstract {
                        shared: false,
                        ty: wasmparser::AbstractHeapType::NoCont,
                    },
                )
                .unwrap(),
            ),
            DataType::FuncRefNull => ValType::Ref(
                RefType::new(
                    true,
                    wasmparser::HeapType::Abstract {
                        shared: false,
                        ty: wasmparser::AbstractHeapType::Func,
                    },
                )
                .unwrap(),
            ),
            DataType::ExternRefNull => ValType::Ref(
                RefType::new(
                    true,
                    wasmparser::HeapType::Abstract {
                        shared: false,
                        ty: wasmparser::AbstractHeapType::Extern,
                    },
                )
                .unwrap(),
            ),
            DataType::AnyNull => ValType::Ref(
                RefType::new(
                    true,
                    wasmparser::HeapType::Abstract {
                        shared: false,
                        ty: wasmparser::AbstractHeapType::Any,
                    },
                )
                .unwrap(),
            ),
            DataType::EqNull => ValType::Ref(
                RefType::new(
                    true,
                    wasmparser::HeapType::Abstract {
                        shared: false,
                        ty: wasmparser::AbstractHeapType::Eq,
                    },
                )
                .unwrap(),
            ),
            DataType::StructNull => ValType::Ref(
                RefType::new(
                    true,
                    wasmparser::HeapType::Abstract {
                        shared: false,
                        ty: wasmparser::AbstractHeapType::Struct,
                    },
                )
                .unwrap(),
            ),
            DataType::ArrayNull => ValType::Ref(
                RefType::new(
                    true,
                    wasmparser::HeapType::Abstract {
                        shared: false,
                        ty: wasmparser::AbstractHeapType::Array,
                    },
                )
                .unwrap(),
            ),
            DataType::I31Null => ValType::Ref(
                RefType::new(
                    true,
                    wasmparser::HeapType::Abstract {
                        shared: false,
                        ty: wasmparser::AbstractHeapType::I31,
                    },
                )
                .unwrap(),
            ),
        }
    }
}

/// Converts [`ValType`] to [`wasm_encoder::ValType`].
///
/// [`wasm_encoder::ValType`]: https://docs.rs/wasm-encoder/0.214.0/wasm_encoder/enum.ValType.html
/// [`ValType`]: https://docs.rs/wasmparser/latest/wasmparser/enum.ValType.html
pub fn valtype_to_wasmencoder_type(val_type: &ValType) -> wasm_encoder::ValType {
    let mut reencoder = wasm_encoder::reencode::RoundtripReencoder;
    reencoder.val_type(*val_type).unwrap()
}

#[derive(Debug, Clone)]
/// Data Segment in a wasm module.
pub struct DataSegment {
    /// The kind of data segment.
    pub kind: DataSegmentKind,
    /// The data of the data segment.
    pub data: Vec<u8>,
}

impl DataSegment {
    pub fn from_wasmparser(data: wasmparser::Data) -> Result<DataSegment> {
        Ok(DataSegment {
            kind: DataSegmentKind::from_wasmparser(data.kind)?,
            data: data.data.to_vec(),
        })
    }
}

/// The kind of data segment.
#[derive(Debug, Clone)]
pub enum DataSegmentKind {
    /// The data segment is passive.
    Passive,
    /// The data segment is active.
    Active {
        /// The memory index for the data segment.
        memory_index: u32,
        /// The memory offset where this active data segment will be automatically
        /// initialized.
        offset_expr: InitExpr,
    },
}

impl DataSegmentKind {
    pub(crate) fn from_wasmparser(kind: wasmparser::DataKind) -> Result<DataSegmentKind> {
        Ok(match kind {
            wasmparser::DataKind::Passive => DataSegmentKind::Passive,
            wasmparser::DataKind::Active {
                memory_index,
                offset_expr,
            } => DataSegmentKind::Active {
                memory_index,
                offset_expr: InitExpr::eval(&offset_expr),
            },
        })
    }
}

#[derive(Debug, Clone)]
/// Kind of Element
pub enum ElementKind<'a> {
    Passive,
    Active {
        table_index: Option<u32>,
        offset_expr: ConstExpr<'a>,
    },
    Declared,
}

impl ElementKind<'_> {
    pub(crate) fn from_wasmparser(kind: wasmparser::ElementKind) -> Result<ElementKind> {
        match kind {
            wasmparser::ElementKind::Passive => Ok(ElementKind::Passive),
            wasmparser::ElementKind::Declared => Ok(ElementKind::Declared),
            wasmparser::ElementKind::Active {
                table_index,
                offset_expr,
            } => Ok(ElementKind::Active {
                table_index,
                offset_expr,
            }),
        }
    }
}

#[derive(Debug, Clone)]
/// Type of element
pub enum ElementItems<'a> {
    Functions(Vec<FunctionID>),
    ConstExprs {
        ty: RefType,
        exprs: Vec<ConstExpr<'a>>,
    },
}

impl ElementItems<'_> {
    pub(crate) fn from_wasmparser(items: wasmparser::ElementItems) -> Result<ElementItems> {
        match items {
            wasmparser::ElementItems::Functions(reader) => {
                let functions = reader
                    .into_iter()
                    .collect::<std::result::Result<Vec<_>, _>>()?;
                // unsure how to avoid a second iteration (cast while iterating above)
                let fids = functions.iter().map(|id| FunctionID(*id)).collect();
                Ok(ElementItems::Functions(fids))
            }
            wasmparser::ElementItems::Expressions(ref_type, reader) => {
                let exprs = reader
                    .into_iter()
                    .collect::<std::result::Result<Vec<_>, _>>()?;
                Ok(ElementItems::ConstExprs {
                    ty: ref_type,
                    exprs,
                })
            }
        }
    }
}

#[derive(Debug, Clone)]
/// Mode of Function in case the function is mark as instrumented
pub enum FuncInstrMode {
    Entry,
    Exit,
}

#[derive(Default, Debug, Clone)]
/// Instrumentation Data that is stored with every function
pub struct FuncInstrFlag<'a> {
    /// boolean flag to say whether there are special instrumentation
    /// modes to resolve for this function (see InstrumentationMode variants)
    pub has_special_instr: bool,
    pub current_mode: Option<FuncInstrMode>,
    pub entry: Vec<Operator<'a>>,
    pub exit: Vec<Operator<'a>>,
}

impl fmt::Display for FuncInstrFlag<'_> {
    fn fmt(&self, f: &mut Formatter<'_>) -> fmt::Result {
        let FuncInstrFlag {
            has_special_instr,
            entry,
            exit,
            current_mode: _,
        } = self;
        if !self.has_instr() {
            write!(f, "Not Instrumented")?;
        }
        write!(
            f,
            "Has special instrumentation: {}\n \
             Func Entry: {:?} instructions\n \
             Func Exit: {:?} instructions",
            has_special_instr,
            entry.len(),
            exit.len()
        )
    }
}

impl PartialEq for FuncInstrFlag<'_> {
    fn eq(&self, other: &Self) -> bool {
        // Using pattern match to help identify when this function needs to be extended in the future
        let Self {
            has_special_instr,
            entry,
            exit,
            current_mode,
        } = self;
        let mut result = *has_special_instr == other.has_special_instr;
        result &= entry.eq(&other.entry);
        result &= exit.eq(&other.exit);
        result &= discriminant(current_mode) == discriminant(&other.current_mode);

        result
    }
}

impl Eq for FuncInstrFlag<'_> {}

impl<'a> FuncInstrFlag<'a> {
    pub fn has_instr(&self) -> bool {
        // Using pattern match to help identify when this function needs to be extended in the future
        let Self {
            entry,
            exit,
            has_special_instr: _,
            current_mode: _,
        } = self;
        !entry.is_empty() || !exit.is_empty()
    }

    pub fn has_special_instr(&self) -> bool {
        self.has_special_instr
    }

    /// Add an instruction to the current FuncInstrMode's list
    pub fn add_instr(&mut self, val: Operator<'a>) {
        self.has_special_instr = true;
        match self.current_mode {
            None => {
                panic!("Current mode is not set...cannot inject instructions!")
            }
            Some(FuncInstrMode::Entry) => self.entry.push(val),
            Some(FuncInstrMode::Exit) => self.exit.push(val),
        }
    }

    /// Get an instruction to the current FuncInstrMode's list
    pub fn get_instr(&self, idx: usize) -> &Operator {
        match self.current_mode {
            None => {
                panic!("Current mode is not set...cannot grab instruction without context!")
            }
            Some(FuncInstrMode::Entry) => self.entry.get(idx).unwrap(),
            Some(FuncInstrMode::Exit) => self.exit.get(idx).unwrap(),
        }
    }
}

#[derive(Clone, Copy, Debug, Eq, Hash, PartialEq)]
/// Mode of Instruction in case the instruction is marked as Instrumented
pub enum InstrumentationMode {
    Before,
    After,
    Alternate,

    // special modes
    SemanticAfter,
    BlockEntry,
    BlockExit,
    BlockAlt,
}

#[derive(Default, Debug, Clone)]
/// Instrumentation Data that is stored with every instruction
pub struct InstrumentationFlag<'a> {
    pub current_mode: Option<InstrumentationMode>,
    pub before: Vec<Operator<'a>>,
    pub after: Vec<Operator<'a>>,
    /// None means to replace with no instructions (effectively removing the original)
    /// Some(vec) means to replace with the vec of instructions
    /// Some(empty vec) means there is no alt instrumentation
    pub alternate: Option<Vec<Operator<'a>>>,

    // special modes
    pub semantic_after: Vec<Operator<'a>>,
    pub block_entry: Vec<Operator<'a>>,
    pub block_exit: Vec<Operator<'a>>,
    /// None means to replace with no instructions (effectively removing the original)
    /// Some(vec) means to replace with the vec of instructions
    /// Some(empty vec) means there is no alt instrumentation
    pub block_alt: Option<Vec<Operator<'a>>>,
}

impl fmt::Display for InstrumentationFlag<'_> {
    fn fmt(&self, f: &mut Formatter<'_>) -> fmt::Result {
        let InstrumentationFlag {
            before,
            after,
            alternate,
            semantic_after,
            block_entry,
            block_exit,
            block_alt,
            current_mode: _,
        } = self;
        if !self.has_instr() {
            write!(f, "Not Instrumented")?;
        }
        write!(
            f,
            "Before: {:?} instructions\n \
                   After: {:?} instructions\n \
                   Alternate: {:?} instructions\n \
                   Semantic After: {:?} instructions\n \
                   Block Entry: {:?} instructions\n \
                   Block Exit: {:?} instructions\n \
                   Block Alt: {:?} instructions",
            before.len(),
            after.len(),
            alternate.as_ref().unwrap().len(),
            semantic_after.len(),
            block_entry.len(),
            block_exit.len(),
            block_alt.as_ref().unwrap().len()
        )
    }
}

impl PartialEq for InstrumentationFlag<'_> {
    fn eq(&self, other: &Self) -> bool {
        // Using pattern match to help identify when this function needs to be extended in the future
        let Self {
            before,
            after,
            alternate,
            semantic_after,
            block_entry,
            block_exit,
            block_alt,
            current_mode,
        } = self;
        let mut result = before.eq(&other.before);
        result &= after.eq(&other.after);
        result &= *alternate == other.alternate;
        result &= semantic_after.eq(&other.semantic_after);
        result &= block_entry.eq(&other.block_entry);
        result &= block_exit.eq(&other.block_exit);
        result &= block_alt.eq(&other.block_alt);
        result &= *current_mode == other.current_mode;

        result
    }
}

impl Eq for InstrumentationFlag<'_> {}

impl<'a> InstrumentationFlag<'a> {
    pub fn has_instr(&self) -> bool {
        // Using pattern match to help identify when this function needs to be extended in the future
        let Self {
            before,
            after,
            alternate,
            semantic_after,
            block_entry,
            block_exit,
            block_alt,
            current_mode: _,
        } = self;
        !before.is_empty()
            || !after.is_empty()
            || !alternate.is_none() // Some(vec![]) means instruction removal!
            || !semantic_after.is_empty()
            || !block_entry.is_empty()
            || !block_exit.is_empty()
            || !block_alt.is_none() // Some(vec![]) means block removal!
    }

    /// Add an instruction to the current InstrumentationMode's list
    /// Returns whether the instrumentation was a 'special' mode
    pub fn add_instr(&mut self, op: &Operator, val: Operator<'a>) -> bool {
        match self.current_mode {
            None => {
                panic!("Current mode is not set...cannot inject instructions!")
            }
            Some(InstrumentationMode::Before) => {
                self.before.push(val);
                false
            }
            Some(InstrumentationMode::After) => {
                self.after.push(val);
                false
            }
            Some(InstrumentationMode::Alternate) => {
                match &mut self.alternate {
                    None => self.alternate = Some(vec![val]),
                    Some(alternate) => alternate.push(val),
                }
                false
            }
            Some(InstrumentationMode::SemanticAfter) => {
                // self.semantic_after.push(val);
                // true
                if Self::is_block_style_op(op) || Self::is_branching_op(op) {
                    self.semantic_after.push(val);
                    true
                } else {
                    // instrumentation type not applicable!
                    panic!(
                        "Cannot apply semantic after instrumentation mode to op type: {:?}",
                        op
                    );
                }
            }
            Some(InstrumentationMode::BlockEntry) => {
                if Self::is_block_style_op(op) {
                    self.block_entry.push(val);
                    true
                } else {
                    // instrumentation type not applicable!
                    panic!(
                        "Cannot apply block entry instrumentation mode to op type: {:?}",
                        op
                    );
                }
            }
            Some(InstrumentationMode::BlockExit) => {
                if Self::is_block_style_op(op) {
                    self.block_exit.push(val);
                    true
                } else {
                    // instrumentation type not applicable!
                    panic!(
                        "Cannot apply block exit instrumentation mode to op type: {:?}",
                        op
                    );
                }
            }
            Some(InstrumentationMode::BlockAlt) => {
                if Self::is_block_style_op(op) {
                    match &mut self.block_alt {
                        None => self.block_alt = Some(vec![val]),
                        Some(block_alt) => block_alt.push(val),
                    }
                    true
                } else {
                    // instrumentation type not applicable!
                    panic!(
                        "Cannot apply block alternate instrumentation mode to op type: {:?}",
                        op
                    );
                }
            }
        }
    }

    pub fn clear_instr(&mut self, mode: InstrumentationMode) {
        match mode {
            InstrumentationMode::Before => {
                self.before.clear();
            }
            InstrumentationMode::After => self.after.clear(),
            InstrumentationMode::Alternate => {
                self.alternate = None;
            }
            InstrumentationMode::SemanticAfter => self.semantic_after.clear(),
            InstrumentationMode::BlockEntry => self.block_entry.clear(),
            InstrumentationMode::BlockExit => self.block_exit.clear(),
            InstrumentationMode::BlockAlt => {
                self.block_alt = None;
            }
        }
    }

    fn is_block_style_op(op: &Operator) -> bool {
        matches!(
            op,
            Operator::Block { .. }
                | Operator::Loop { .. }
                | Operator::If { .. }
                | Operator::Else { .. }
        )
    }

    fn is_branching_op(op: &Operator) -> bool {
        matches!(
            op,
            Operator::Br { .. }
                | Operator::BrIf { .. }
                | Operator::BrTable { .. }
                | Operator::BrOnCast { .. }
                | Operator::BrOnCastFail { .. }
                | Operator::BrOnNull { .. }
                | Operator::BrOnNonNull { .. }
        )
    }

    /// Get an instruction to the current InstrumentationMode's list
    pub fn get_instr(&self, idx: usize) -> &Operator {
        match self.current_mode {
            None => {
                panic!("Current mode is not set...cannot grab instruction without context!")
            }
            Some(InstrumentationMode::Before) => self.before.get(idx).unwrap(),
            Some(InstrumentationMode::After) => self.after.get(idx).unwrap(),
            Some(InstrumentationMode::Alternate) => match &self.alternate {
                None => panic!("No alternate instructions to pull idx '{}' from", idx),
                Some(alternate) => alternate.get(idx).unwrap(),
            },
            Some(InstrumentationMode::SemanticAfter) => self.semantic_after.get(idx).unwrap(),
            Some(InstrumentationMode::BlockEntry) => self.block_entry.get(idx).unwrap(),
            Some(InstrumentationMode::BlockExit) => self.block_exit.get(idx).unwrap(),
            Some(InstrumentationMode::BlockAlt) => match &self.block_alt {
                None => panic!("No block alt instructions to pull idx '{}' from", idx),
                Some(block_alt) => block_alt.get(idx).unwrap(),
            },
        }
    }
}

/// Used to represent a unique location in a wasm component or module.
#[derive(Debug, Clone, Copy)]
pub enum Location {
    Component {
        mod_idx: ModuleID,
        func_idx: FunctionID,
        instr_idx: usize,
    },
    Module {
        func_idx: FunctionID,
        instr_idx: usize,
    },
}

#[derive(Debug, Default, Clone)]
/// Body of a function in a wasm module
pub struct Body<'a> {
    /// Local variables of the function, given as tuples of (# of locals, type).
    /// Note that these do not include the function parameters which are given
    /// indices before the locals. So if a function has 2 parameters and a local
    /// defined here then local indices 0 and 1 will refer to the parameters and
    /// index 2 will refer to the local here.
    pub locals: Vec<(u32, DataType)>,
    pub num_locals: u32,
    // accessing operators by .0 is not very clear
    pub instructions: Vec<Instruction<'a>>,
    pub num_instructions: usize,
    pub name: Option<String>,
}

// 'b should outlive 'a
impl<'a, 'b> Body<'a>
where
    'b: 'a,
{
    /// Push a new operator (instruction) to the end of the body
    pub fn push_op(&mut self, op: Operator<'b>) {
        self.instructions.push(Instruction::new(op));
        self.num_instructions += 1;
    }

    /// Get some operator (instruction) at the specified index of the body
    pub fn get_op(&self, idx: usize) -> &Operator {
        &self.instructions[idx].op
    }

    /// Get the instrumentation of some operator in the body
    pub fn get_instr_flag(&self, idx: usize) -> &InstrumentationFlag {
        &self.instructions[idx].instr_flag
    }

    /// Get the instrumentation of some operator in the body
    pub fn clear_instr(&mut self, idx: usize, mode: InstrumentationMode) {
        self.instructions[idx].instr_flag.clear_instr(mode);
    }

    /// Push an end operator (instruction) to the end of the body
    pub fn end(&mut self) {
        self.push_op(Operator::End);
    }
}

#[derive(Debug, Clone)]
pub struct Instruction<'a> {
    pub op: Operator<'a>,
    pub instr_flag: InstrumentationFlag<'a>,
}
impl<'a, 'b> Instruction<'a>
where
    'b: 'a,
{
    pub fn new(op: Operator<'b>) -> Self {
        Self {
            op,
            instr_flag: InstrumentationFlag::default(),
        }
    }

    pub fn add_instr(&mut self, val: Operator<'a>) -> bool {
        self.instr_flag.add_instr(&self.op, val)
    }

    pub fn extract_op(&'a self) -> Operator {
        self.op.clone()
    }
}

/// A constant expression which is produced in WebAssembly, typically used in global
/// initializers or element/data offsets.
#[derive(Debug, Clone)]
pub struct InitExpr {
    exprs: Vec<Instructions>,
}

/// Set of instructions that can be used in Initialisatin Expressions
#[derive(Debug, Copy, Clone)]
pub enum Instructions {
    /// An immediate constant value
    Value(Value),
    /// A constant value referenced by the global specified
    Global(GlobalID),
    /// A null reference
    RefNull(RefType),
    /// A function initializer
    RefFunc(FunctionID),
    /// Struct Initializer
    StructNew(TypeID),
    /// Struct Default
    StructNewDefault(TypeID),
    /// Array Initializer
    ArrayNew(TypeID),
    /// Default Initialisation
    ArrayNewDefault(TypeID),
    /// Fixed Array
    RefArrayFixed {
        array_type_index: u32,
        array_size: u32,
    },
    /// Array from Data
    RefArrayData {
        array_type_index: u32,
        array_data_index: u32,
    },
    /// Array from Elem
    RefArrayElem {
        array_type_index: u32,
        array_elem_index: u32,
    },
    RefI31,
}

impl InitExpr {
    /// Create a new initialisation expression given a vector of Instructions
    pub fn new(instructions: Vec<Instructions>) -> Self {
        InitExpr {
            exprs: instructions,
        }
    }

    pub(crate) fn eval(init: &ConstExpr) -> InitExpr {
        use wasmparser::Operator::*;
        let mut reader = init.get_operators_reader();
        let mut instrs = vec![];
        loop {
            let val = match reader.read().unwrap() {
                I32Const { value } => Instructions::Value(Value::I32(value)),
                I64Const { value } => Instructions::Value(Value::I64(value)),
                F32Const { value } => Instructions::Value(Value::F32(f32::from_bits(value.bits()))),
                F64Const { value } => Instructions::Value(Value::F64(f64::from_bits(value.bits()))),
                V128Const { value } => Instructions::Value(Value::V128(v128_to_u128(&value))),
                GlobalGet { global_index } => Instructions::Global(GlobalID(global_index)),
                // Marking nullable as true as it's a null reference
                RefNull { hty } => Instructions::RefNull(RefType::new(true, hty).unwrap()),
                RefFunc { function_index } => Instructions::RefFunc(FunctionID(function_index)),
                StructNew { struct_type_index } => {
                    Instructions::StructNew(TypeID(struct_type_index))
                }
                StructNewDefault { struct_type_index } => {
                    Instructions::StructNewDefault(TypeID(struct_type_index))
                }
                ArrayNew { array_type_index } => Instructions::ArrayNew(TypeID(array_type_index)),
                ArrayNewDefault { array_type_index } => {
                    Instructions::ArrayNewDefault(TypeID(array_type_index))
                }
                ArrayNewFixed {
                    array_type_index,
                    array_size,
                } => Instructions::RefArrayFixed {
                    array_type_index,
                    array_size,
                },
                ArrayNewData {
                    array_type_index,
                    array_data_index,
                } => Instructions::RefArrayData {
                    array_data_index,
                    array_type_index,
                },
                ArrayNewElem {
                    array_type_index,
                    array_elem_index,
                } => Instructions::RefArrayElem {
                    array_type_index,
                    array_elem_index,
                },
                RefI31 => Instructions::RefI31,
                End => break,
                _ => panic!("Invalid constant expression"),
            };
            instrs.push(val);
        }
        reader.ensure_end().unwrap();
        InitExpr { exprs: instrs }
    }

    pub(crate) fn to_wasmencoder_type(&self) -> wasm_encoder::ConstExpr {
        let mut bytes = vec![];
        for instr in self.exprs.iter() {
            match instr {
                Instructions::Value(v) => match v {
                    Value::I32(v) => wasm_encoder::Instruction::I32Const(*v).encode(&mut bytes),
                    Value::I64(v) => wasm_encoder::Instruction::I64Const(*v).encode(&mut bytes),
                    Value::F32(v) => wasm_encoder::Instruction::F32Const(*v).encode(&mut bytes),
                    Value::F64(v) => wasm_encoder::Instruction::F64Const(*v).encode(&mut bytes),
                    Value::V128(v) => {
                        wasm_encoder::Instruction::V128Const(*v as i128).encode(&mut bytes)
                    }
                },
                Instructions::Global(g) => {
                    wasm_encoder::Instruction::GlobalGet(**g).encode(&mut bytes)
                }
                Instructions::RefNull(ty) => {
                    wasm_encoder::Instruction::RefNull(match ty.heap_type() {
                        HeapType::Abstract { shared, ty } => match ty {
                            wasmparser::AbstractHeapType::Func => {
                                wasm_encoder::HeapType::Abstract {
                                    ty: AbstractHeapType::Func,
                                    shared,
                                }
                            }
                            wasmparser::AbstractHeapType::Extern => {
                                wasm_encoder::HeapType::Abstract {
                                    ty: AbstractHeapType::Extern,
                                    shared,
                                }
                            }
                            wasmparser::AbstractHeapType::Any => wasm_encoder::HeapType::Abstract {
                                ty: AbstractHeapType::Any,
                                shared,
                            },
                            wasmparser::AbstractHeapType::None => {
                                wasm_encoder::HeapType::Abstract {
                                    ty: AbstractHeapType::None,
                                    shared,
                                }
                            }
                            wasmparser::AbstractHeapType::NoExtern => {
                                wasm_encoder::HeapType::Abstract {
                                    ty: AbstractHeapType::NoExtern,
                                    shared,
                                }
                            }
                            wasmparser::AbstractHeapType::NoFunc => {
                                wasm_encoder::HeapType::Abstract {
                                    ty: AbstractHeapType::NoFunc,
                                    shared,
                                }
                            }
                            wasmparser::AbstractHeapType::Eq => wasm_encoder::HeapType::Abstract {
                                ty: AbstractHeapType::Eq,
                                shared,
                            },
                            wasmparser::AbstractHeapType::Struct => {
                                wasm_encoder::HeapType::Abstract {
                                    ty: AbstractHeapType::Struct,
                                    shared,
                                }
                            }
                            wasmparser::AbstractHeapType::Array => {
                                wasm_encoder::HeapType::Abstract {
                                    ty: AbstractHeapType::Array,
                                    shared,
                                }
                            }
                            wasmparser::AbstractHeapType::I31 => wasm_encoder::HeapType::Abstract {
                                ty: AbstractHeapType::I31,
                                shared,
                            },
                            wasmparser::AbstractHeapType::Exn => wasm_encoder::HeapType::Abstract {
                                ty: AbstractHeapType::Exn,
                                shared,
                            },
                            wasmparser::AbstractHeapType::NoExn => {
                                wasm_encoder::HeapType::Abstract {
                                    ty: AbstractHeapType::NoExn,
                                    shared,
                                }
                            }
                            wasmparser::AbstractHeapType::Cont => {
                                wasm_encoder::HeapType::Abstract {
                                    ty: AbstractHeapType::Cont,
                                    shared,
                                }
                            }
                            wasmparser::AbstractHeapType::NoCont => {
                                wasm_encoder::HeapType::Abstract {
                                    ty: AbstractHeapType::NoCont,
                                    shared,
                                }
                            }
                        },
                        HeapType::Concrete(id) => {
                            if let Some(mod_id) = id.as_module_index() {
                                wasm_encoder::HeapType::Concrete(mod_id)
                            } else if let Some(rg_id) = id.as_rec_group_index() {
                                wasm_encoder::HeapType::Concrete(rg_id)
                            } else if let Some(core) = id.as_core_type_id() {
                                wasm_encoder::HeapType::Concrete(core.index() as u32)
                            } else {
                                panic!("Did not unpack concrete type!")
                            }
                        }
                    })
                    .encode(&mut bytes)
                }
                Instructions::RefFunc(f) => {
                    wasm_encoder::Instruction::RefFunc(**f).encode(&mut bytes)
                }
                Instructions::StructNew(id) => {
                    wasm_encoder::Instruction::StructNew(**id).encode(&mut bytes);
                }
                Instructions::ArrayNew(id) => {
                    wasm_encoder::Instruction::ArrayNew(**id).encode(&mut bytes);
                }

                Instructions::StructNewDefault(id) => {
                    wasm_encoder::Instruction::StructNewDefault(**id).encode(&mut bytes);
                }
                Instructions::ArrayNewDefault(id) => {
                    wasm_encoder::Instruction::ArrayNewDefault(**id).encode(&mut bytes);
                }
                Instructions::RefArrayFixed {
                    array_type_index,
                    array_size,
                } => {
                    wasm_encoder::Instruction::ArrayNewFixed {
                        array_size: *array_size,
                        array_type_index: *array_type_index,
                    }
                    .encode(&mut bytes);
                }
                Instructions::RefArrayData {
                    array_type_index,
                    array_data_index,
                } => {
                    wasm_encoder::Instruction::ArrayNewData {
                        array_data_index: *array_data_index,
                        array_type_index: *array_type_index,
                    }
                    .encode(&mut bytes);
                }
                Instructions::RefArrayElem {
                    array_type_index,
                    array_elem_index,
                } => {
                    wasm_encoder::Instruction::ArrayNewElem {
                        array_elem_index: *array_elem_index,
                        array_type_index: *array_type_index,
                    }
                    .encode(&mut bytes);
                }
                Instructions::RefI31 => wasm_encoder::Instruction::RefI31.encode(&mut bytes),
            }
        }
        wasm_encoder::ConstExpr::raw(bytes)
    }
}

/// Constant values that can show up in WebAssembly
#[derive(Debug, Clone, Copy)]
pub enum Value {
    /// A constant 32-bit integer
    I32(i32),
    /// A constant 64-bit integer
    I64(i64),
    /// A constant 32-bit float
    F32(f32),
    /// A constant 64-bit float
    F64(f64),
    /// A constant 128-bit vector register
    V128(u128),
}

impl fmt::Display for Value {
    fn fmt(&self, f: &mut Formatter) -> fmt::Result {
        match self {
            Value::I32(i) => i.fmt(f),
            Value::I64(i) => i.fmt(f),
            Value::F32(i) => i.fmt(f),
            Value::F64(i) => i.fmt(f),
            Value::V128(i) => i.fmt(f),
        }
    }
}

#[derive(Debug, Copy, Clone, PartialEq, Eq)]
pub enum BlockType {
    /// The block produces consumes nor produces any values.
    Empty,
    /// The block produces a singular value of the given type ([] -> \[t]).
    Type(DataType),
    /// The block is described by a function type.
    ///
    /// The index is to a function type in the types section.
    FuncType(TypeID),
}

impl From<wasmparser::BlockType> for BlockType {
    fn from(value: wasmparser::BlockType) -> Self {
        match value {
            wasmparser::BlockType::Empty => BlockType::Empty,
            wasmparser::BlockType::FuncType(u) => BlockType::FuncType(TypeID(u)),
            wasmparser::BlockType::Type(val) => BlockType::Type(DataType::from(val)),
        }
    }
}

impl From<BlockType> for wasmparser::BlockType {
    fn from(ty: BlockType) -> Self {
        match ty {
            BlockType::Empty => wasmparser::BlockType::Empty,
            BlockType::FuncType(u) => wasmparser::BlockType::FuncType(*u),
            BlockType::Type(data) => wasmparser::BlockType::Type(ValType::from(&data)),
        }
    }
}

/// Intermediate Representation of Custom Sections
#[derive(Clone, Debug, Default)]
pub struct CustomSections<'a> {
    custom_sections: Vec<CustomSection<'a>>,
}

impl<'a> CustomSections<'a> {
    pub fn new(custom_sections: Vec<(&'a str, &'a [u8])>) -> Self {
        CustomSections {
            custom_sections: custom_sections
                .iter()
                .map(|cs| CustomSection::new(cs.0, cs.1))
                .collect(),
        }
    }

    /// Get a custom section ID by name
    pub fn get_id(&self, name: String) -> Option<CustomSectionID> {
        for (index, section) in self.custom_sections.iter().enumerate() {
            if section.name == name {
                return Some(CustomSectionID(index as u32));
            }
        }
        None
    }

    /// Get a custom section by its ID
    pub fn get_by_id(&self, custom_section_id: CustomSectionID) -> &CustomSection {
        if *custom_section_id < self.custom_sections.len() as u32 {
            return &self.custom_sections[*custom_section_id as usize];
        }
        panic!("Invalid custom section ID");
    }

    /// Delete a Custom Section by its ID
    pub fn delete(&mut self, id: CustomSectionID) {
        if *id < self.custom_sections.len() as u32 {
            self.custom_sections.remove(*id as usize);
        }
    }

    /// Number of custom sections
    pub fn len(&self) -> usize {
        self.custom_sections.len()
    }

    /// Check if there are any custom sections
    pub fn is_empty(&self) -> bool {
        self.custom_sections.is_empty()
    }

    /// Creates an iterable over the custom sections
    pub fn iter(&self) -> Iter<'_, CustomSection<'a>> {
        self.custom_sections.iter()
    }
}

/// Intermediate Representation of a single Custom Section
#[derive(Clone, Debug)]
pub struct CustomSection<'a> {
    pub name: &'a str,
    pub data: &'a [u8],
}

impl<'a> CustomSection<'a> {
    /// Create a new custom section
    pub fn new(name: &'a str, data: &'a [u8]) -> Self {
        CustomSection { name, data }
    }
}

#[allow(clippy::identity_op)]
pub(crate) fn v128_to_u128(value: &wasmparser::V128) -> u128 {
    let n = value.bytes();
    ((n[0] as u128) << 0)
        | ((n[1] as u128) << 8)
        | ((n[2] as u128) << 16)
        | ((n[3] as u128) << 24)
        | ((n[4] as u128) << 32)
        | ((n[5] as u128) << 40)
        | ((n[6] as u128) << 48)
        | ((n[7] as u128) << 56)
        | ((n[8] as u128) << 64)
        | ((n[9] as u128) << 72)
        | ((n[10] as u128) << 80)
        | ((n[11] as u128) << 88)
        | ((n[12] as u128) << 96)
        | ((n[13] as u128) << 104)
        | ((n[14] as u128) << 112)
        | ((n[15] as u128) << 120)
}<|MERGE_RESOLUTION|>--- conflicted
+++ resolved
@@ -55,7 +55,6 @@
 impl fmt::Display for DataType {
     fn fmt(&self, f: &mut Formatter<'_>) -> fmt::Result {
         match *self {
-<<<<<<< HEAD
             DataType::I8 => write!(f, "DataType: I8"),
             DataType::I16 => write!(f, "DataType: I16"),
             DataType::I32 => write!(f, "DataType: I32"),
@@ -75,25 +74,6 @@
             DataType::I31 => write!(f, "DataType: I31"),
             DataType::Exn => write!(f, "DataType: Exn"),
             DataType::NoExn => write!(f, "DataType: NoExn"),
-=======
-            DataType::I32 => write!(f, "i32"),
-            DataType::I64 => write!(f, "i64"),
-            DataType::F32 => write!(f, "f32"),
-            DataType::F64 => write!(f, "f64"),
-            DataType::V128 => write!(f, "v128"),
-            DataType::FuncRef => write!(f, "funcref"),
-            DataType::ExternRef => write!(f, "externref"),
-            DataType::Any => write!(f, "any"),
-            DataType::None => write!(f, "none"),
-            DataType::NoExtern => write!(f, "noextern"),
-            DataType::NoFunc => write!(f, "nounc"),
-            DataType::Eq => write!(f, "eq"),
-            DataType::Struct => write!(f, "struct"),
-            DataType::Array => write!(f, "array"),
-            DataType::I31 => write!(f, "i31"),
-            DataType::Exn => write!(f, "exn"),
-            DataType::NoExn => write!(f, "noexn"),
->>>>>>> d1ff932c
             DataType::Module { ty_id, nullable } => {
                 write!(f, "module: {ty_id}, nullable: {nullable}",)
             }
