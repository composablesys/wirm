//! Wrapper functions

use std::collections::HashMap;
use wasm_encoder::reencode::Reencode;
use wasm_encoder::{
    Alias, ComponentFuncTypeEncoder, ComponentTypeEncoder, CoreTypeEncoder, InstanceType,
};
use wasmparser::{
    ComponentAlias, ComponentFuncResult, ComponentType, ComponentTypeDeclaration, CoreType,
    InstanceTypeDeclaration, Operator, SubType,
};

// Not added to wasm-tools
/// Convert ModuleTypeDeclaration to ModuleType
pub fn convert_module_type_declaration(
    module: &[wasmparser::ModuleTypeDeclaration],
    enc: CoreTypeEncoder,
    reencode: &mut wasm_encoder::reencode::RoundtripReencoder,
) {
    let mut mty = wasm_encoder::ModuleType::new();
    for m in module.iter() {
        match m {
            wasmparser::ModuleTypeDeclaration::Type(sub) => {
                let enc_mty = mty.ty();
                encode_core_type_subtype(enc_mty, sub, reencode);
            }
            wasmparser::ModuleTypeDeclaration::Export { name, ty } => {
                mty.export(name, reencode.entity_type(*ty).unwrap());
            }
            wasmparser::ModuleTypeDeclaration::OuterAlias {
                kind: _kind,
                count,
                index,
            } => {
                mty.alias_outer_core_type(*count, *index);
            }
            wasmparser::ModuleTypeDeclaration::Import(import) => {
                mty.import(
                    import.module,
                    import.name,
                    reencode.entity_type(import.ty).unwrap(),
                );
            }
        }
    }
    enc.module(&mty);
}

// Not added to wasm-tools
/// Convert Instance Types
pub fn convert_instance_type(
    instance: &[InstanceTypeDeclaration],
    reencode: &mut wasm_encoder::reencode::RoundtripReencoder,
) -> InstanceType {
    let mut ity = InstanceType::new();
    for value in instance.iter() {
        match value {
            InstanceTypeDeclaration::CoreType(core_type) => match core_type {
                CoreType::Sub(sub) => {
                    let enc = ity.core_type();
                    encode_core_type_subtype(enc, sub, reencode);
                }
                CoreType::Module(module) => {
                    let enc = ity.core_type();
                    convert_module_type_declaration(module, enc, reencode);
                }
            },
            InstanceTypeDeclaration::Type(ty) => {
                let enc = ity.ty();
                convert_component_type(ty, enc, reencode);
            }
            InstanceTypeDeclaration::Alias(alias) => match alias {
                ComponentAlias::InstanceExport {
                    kind,
                    instance_index,
                    name,
                } => {
                    ity.alias(Alias::InstanceExport {
                        instance: *instance_index,
                        kind: reencode.component_export_kind(*kind),
                        name,
                    });
                }
                ComponentAlias::CoreInstanceExport {
                    kind,
                    instance_index,
                    name,
                } => {
                    ity.alias(Alias::CoreInstanceExport {
                        instance: *instance_index,
                        kind: reencode.export_kind(*kind),
                        name,
                    });
                }
                ComponentAlias::Outer { kind, count, index } => {
                    ity.alias(Alias::Outer {
                        kind: reencode.component_outer_alias_kind(*kind),
                        count: *count,
                        index: *index,
                    });
                }
            },
            InstanceTypeDeclaration::Export { name, ty } => {
                ity.export(name.0, reencode.component_type_ref(*ty));
            }
        }
    }
    ity
}

// Not added to wasm-tools
/// Convert Func Results
pub fn convert_results(
    result: ComponentFuncResult,
    mut enc: ComponentFuncTypeEncoder,
    reencode: &mut wasm_encoder::reencode::RoundtripReencoder,
) {
    match result {
        // Modified to pass encoder into this function, need to use result for unnamed - https://github.com/bytecodealliance/wasm-tools/discussions/1639#discussioncomment-9887694
        ComponentFuncResult::Unnamed(ty) => {
            enc.result(reencode.component_val_type(ty));
        }
        ComponentFuncResult::Named(b) => {
            let mut results = vec![];
            for named in b.into_vec() {
                results.push((named.0, reencode.component_val_type(named.1)));
            }
            enc.results(results);
        }
    }
}

// Not added to wasm-tools
/// CoreTypeEncoding
pub fn encode_core_type_subtype(
    enc: CoreTypeEncoder,
    subtype: &SubType,
    reencode: &mut wasm_encoder::reencode::RoundtripReencoder,
) {
    // TODO: Struct and Arrays once added to wasm_encoder - still in GC Proposal
    match &subtype.composite_type.inner {
        wasmparser::CompositeInnerType::Func(func) => {
            enc.function(
                func.params()
                    .iter()
                    .map(|val_type| reencode.val_type(*val_type).unwrap())
                    .collect::<Vec<_>>(),
                func.results()
                    .iter()
                    .map(|val_type| reencode.val_type(*val_type).unwrap())
                    .collect::<Vec<_>>(),
            );
        }
        wasmparser::CompositeInnerType::Array(_) | wasmparser::CompositeInnerType::Struct(_) => {
            panic!("Still in GC Proposal")
        }
    }
}

/// Process Alias
pub fn process_alias<'a>(
    a: &'a ComponentAlias<'a>,
    reencode: &mut wasm_encoder::reencode::RoundtripReencoder,
) -> Alias<'a> {
    match a {
        ComponentAlias::InstanceExport {
            kind,
            instance_index,
            name,
        } => Alias::InstanceExport {
            instance: *instance_index,
            kind: reencode.component_export_kind(*kind),
            name,
        },
        ComponentAlias::CoreInstanceExport {
            kind,
            instance_index,
            name,
        } => Alias::CoreInstanceExport {
            instance: *instance_index,
            kind: reencode.export_kind(*kind),
            name,
        },
        ComponentAlias::Outer { kind, count, index } => Alias::Outer {
            kind: reencode.component_outer_alias_kind(*kind),
            count: *count,
            index: *index,
        },
    }
}

/// Convert Component Type
pub fn convert_component_type(
    ty: &ComponentType,
    enc: ComponentTypeEncoder,
    reencode: &mut wasm_encoder::reencode::RoundtripReencoder,
) {
    match ty {
        ComponentType::Defined(comp_ty) => {
            let def_enc = enc.defined_type();
            match comp_ty {
                wasmparser::ComponentDefinedType::Primitive(p) => {
                    def_enc.primitive(wasm_encoder::PrimitiveValType::from(*p))
                }
                wasmparser::ComponentDefinedType::Record(record) => {
                    def_enc.record(
                        record
                            .iter()
                            .map(|record| (record.0, reencode.component_val_type(record.1))),
                    );
                }
                wasmparser::ComponentDefinedType::Variant(variant) => {
                    def_enc.variant(variant.iter().map(|variant| {
                        (
                            variant.name,
                            variant.ty.map(|ty| reencode.component_val_type(ty)),
                            variant.refines,
                        )
                    }))
                }
                wasmparser::ComponentDefinedType::List(l) => {
                    def_enc.list(reencode.component_val_type(*l))
                }
                wasmparser::ComponentDefinedType::Tuple(tup) => def_enc.tuple(
                    tup.iter()
                        .map(|val_type| reencode.component_val_type(*val_type)),
                ),
                wasmparser::ComponentDefinedType::Flags(flags) => {
                    def_enc.flags((*flags).clone().into_vec())
                }
                wasmparser::ComponentDefinedType::Enum(en) => {
                    def_enc.enum_type((*en).clone().into_vec())
                }
                wasmparser::ComponentDefinedType::Option(opt) => {
                    def_enc.option(reencode.component_val_type(*opt))
                }
                wasmparser::ComponentDefinedType::Result { ok, err } => def_enc.result(
                    ok.map(|val_type| reencode.component_val_type(val_type)),
                    err.map(|val_type| reencode.component_val_type(val_type)),
                ),
                wasmparser::ComponentDefinedType::Own(u) => def_enc.own(*u),
                wasmparser::ComponentDefinedType::Borrow(u) => def_enc.borrow(*u),
            }
        }
        ComponentType::Func(func_ty) => {
            let mut new_enc = enc.function();
            new_enc.params(
                func_ty
                    .clone()
                    .params
                    .into_vec()
                    .into_iter()
                    .map(|p| (p.0, reencode.component_val_type(p.1))),
            );
            convert_results(func_ty.clone().results, new_enc, reencode);
        }
        ComponentType::Component(comp) => {
            let mut new_comp = wasm_encoder::ComponentType::new();
            for c in comp.iter() {
                match c {
                    ComponentTypeDeclaration::CoreType(core) => match core {
                        CoreType::Sub(sub) => {
                            let enc = new_comp.core_type();
                            encode_core_type_subtype(enc, sub, reencode);
                        }
                        CoreType::Module(module) => {
                            let enc = new_comp.core_type();
                            convert_module_type_declaration(module, enc, reencode);
                        }
                    },
                    ComponentTypeDeclaration::Type(typ) => {
                        let enc = new_comp.ty();
                        convert_component_type(typ, enc, reencode);
                    }
                    ComponentTypeDeclaration::Alias(a) => {
                        new_comp.alias(process_alias(a, reencode));
                    }
                    ComponentTypeDeclaration::Export { name, ty } => {
                        new_comp.export(name.0, reencode.component_type_ref(*ty));
                    }
                    ComponentTypeDeclaration::Import(imp) => {
                        new_comp.import(imp.name.0, reencode.component_type_ref(imp.ty));
                    }
                }
            }
            enc.component(&new_comp);
        }
        ComponentType::Instance(inst) => {
            let ity = convert_instance_type(inst, reencode);
            enc.instance(&ity);
        }
        ComponentType::Resource { rep, dtor } => {
            enc.resource(reencode.val_type(*rep).unwrap(), *dtor);
        }
    }
}

pub fn indirect_namemap_parser2encoder(
    namemap: wasmparser::IndirectNameMap,
) -> wasm_encoder::IndirectNameMap {
    let mut names = wasm_encoder::IndirectNameMap::new();
    for name in namemap {
        let naming = name.unwrap();
        names.append(naming.index, &namemap_parser2encoder(naming.names));
    }
    names
}

pub fn namemap_parser2encoder(namemap: wasmparser::NameMap) -> wasm_encoder::NameMap {
    let mut names = wasm_encoder::NameMap::new();
    for name in namemap {
        let naming = name.unwrap();
        names.append(naming.index, naming.name);
    }
    names
}

pub fn add_to_namemap(namemap: &mut wasm_encoder::NameMap, names: wasmparser::NameMap) {
    for name in names {
        let naming = name.unwrap();
        namemap.append(naming.index, naming.name);
    }
}

<<<<<<< HEAD
pub(crate) fn is_call(op: &Operator) -> bool {
    matches!(op, Operator::Call { .. })
=======
pub(crate) fn refers_to_func(op: &Operator) -> bool {
    match op {
        Operator::Call { function_index: _ } | Operator::RefFunc { function_index: _ } => true,
        _ => false,
    }
>>>>>>> ecb9ed70
}

pub(crate) fn update_fn_instr(op: &mut Operator, mapping: &HashMap<i32, i32>) {
    match op {
        Operator::Call { function_index } | Operator::RefFunc { function_index } => {
            match mapping.get(&(*function_index as i32)) {
                Some(new_index) => {
                    *function_index = *new_index as u32;
                }
                None => panic!("Deleted function!"),
            }
        }
        _ => panic!("Not a call operation!"),
    }
}<|MERGE_RESOLUTION|>--- conflicted
+++ resolved
@@ -322,16 +322,8 @@
     }
 }
 
-<<<<<<< HEAD
-pub(crate) fn is_call(op: &Operator) -> bool {
-    matches!(op, Operator::Call { .. })
-=======
 pub(crate) fn refers_to_func(op: &Operator) -> bool {
-    match op {
-        Operator::Call { function_index: _ } | Operator::RefFunc { function_index: _ } => true,
-        _ => false,
-    }
->>>>>>> ecb9ed70
+    matches!(op, Operator::Call { .. } | Operator::RefFunc { .. })
 }
 
 pub(crate) fn update_fn_instr(op: &mut Operator, mapping: &HashMap<i32, i32>) {
