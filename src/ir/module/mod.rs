--- conflicted
+++ resolved
@@ -16,16 +16,11 @@
     BlockType, Body, CustomSections, DataSegment, DataSegmentKind, ElementItems, ElementKind,
     InstrumentationFlag,
 };
-<<<<<<< HEAD
-use crate::ir::wrappers::{indirect_namemap_parser2encoder, namemap_parser2encoder};
-use crate::opcode::{Inject, Instrumenter};
-use crate::{Location, Opcode};
-=======
 use crate::ir::wrappers::{
     indirect_namemap_parser2encoder, is_call, namemap_parser2encoder, update_call,
 };
-use crate::Opcode;
->>>>>>> 4020a221
+use crate::opcode::{Inject, Instrumenter};
+use crate::{Location, Opcode};
 use log::error;
 use std::collections::HashMap;
 use wasm_encoder::reencode::Reencode;
@@ -1020,22 +1015,11 @@
                         if !semantic_after.is_empty() {
                             error!("BUG: Semantic after instrumentation should be resolved already, please report.");
                         }
-<<<<<<< HEAD
                         if !block_entry.is_empty() {
                             error!("BUG: Block entry instrumentation should be resolved already, please report.");
                         }
                         if !block_exit.is_empty() {
                             error!("BUG: Block exit instrumentation should be resolved already, please report.");
-=======
-                        // If we're at the `end` of the function, drop this instrumentation
-                        if idx >= l {
-                            function.instruction(
-                                &reencode
-                                    .instruction(op.clone())
-                                    .expect("Unable to convert Instruction"),
-                            );
-                            continue;
->>>>>>> 4020a221
                         }
                         if !block_alt.is_none() {
                             error!("BUG: Block alt instrumentation should be resolved already, please report.");
@@ -1056,17 +1040,11 @@
                         }
 
                         // If there are any alternate, encode the alternate
-<<<<<<< HEAD
-                        if !at_end && !alternate.is_none() {
-                            // This will effectively drop the original if the alternate is an empty vec!
-                            for instr in alternate.as_ref().unwrap() {
-=======
-                        if !alternate.is_empty() {
+                        if !at_end && !alternate.is_empty() {
                             for instr in alternate {
                                 if is_call(instr) {
                                     update_call(instr, &func_mapping);
                                 }
->>>>>>> 4020a221
                                 function.instruction(
                                     &reencode
                                         .instruction(instr.clone())
@@ -1082,26 +1060,17 @@
                         }
 
                         // Now encode the after instructions
-<<<<<<< HEAD
                         if !at_end {
                             for instr in after {
+                                if is_call(instr) {
+                                    update_call(instr, &func_mapping);
+                                }
                                 function.instruction(
                                     &reencode
                                         .instruction(instr.clone())
                                         .expect("Unable to convert Instruction"),
                                 );
                             }
-=======
-                        for instr in after {
-                            if is_call(instr) {
-                                update_call(instr, &func_mapping);
-                            }
-                            function.instruction(
-                                &reencode
-                                    .instruction(instr.clone())
-                                    .expect("Unable to convert Instruction"),
-                            );
->>>>>>> 4020a221
                         }
                     }
                 }
