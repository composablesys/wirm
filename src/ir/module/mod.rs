--- conflicted
+++ resolved
@@ -946,14 +946,11 @@
                     converted_locals.push((*c, wasm_encoder::ValType::from(&*ty)));
                 }
                 let mut function = wasm_encoder::Function::new(converted_locals);
-<<<<<<< HEAD
-                for (op, instrument) in instructions.iter_mut() {
+                let l = instructions.len() - 1;
+                for (idx, (op, instrument)) in instructions.iter_mut().enumerate() {
                     if is_call(op) {
                         update_call(op, &func_mapping);
                     }
-=======
-                for (idx, (op, instrument)) in instructions.iter().enumerate() {
->>>>>>> faaeb985
                     if !instrument.has_instr() {
                         function.instruction(
                             &reencode
@@ -975,7 +972,7 @@
                             error!("BUG: Semantic after instrumentation should be resolved already, please report.");
                         }
                         // If we're at the `end` of the function, drop this instrumentation
-                        if idx >= instructions.len() - 1 {
+                        if idx >= l {
                             function.instruction(
                                 &reencode
                                     .instruction(op.clone())
