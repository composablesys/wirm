--- conflicted
+++ resolved
@@ -542,14 +542,9 @@
 
                 let mut instr_func_on_entry = None;
                 let mut instr_func_on_exit = None;
-<<<<<<< HEAD
                 if let FuncKind::Local(LocalFunction {
                     ref mut instr_flag, ..
-                }) = self.functions.get_kind_mut(func_idx as FunctionID)
-=======
-                if let FuncKind::Local(LocalFunction { instr_flag, .. }) =
-                    self.functions.get_kind_mut(func_idx)
->>>>>>> d1eda2eb
+                }) = self.functions.get_kind_mut(func_idx)
                 {
                     if !instr_flag.has_special_instr {
                         // skip functions without special instrumentation!
