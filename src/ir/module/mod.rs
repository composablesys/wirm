//! Intermediate Representation of a wasm module.

use super::types::DataType;
use super::types::{Instruction, InstrumentationMode};
use crate::error::Error;
use crate::ir::dwarf::ModuleDebugData;
use crate::ir::function::FunctionModifier;
use crate::ir::id::{DataSegmentID, FunctionID, GlobalID, ImportsID, LocalID, MemoryID, TypeID};
use crate::ir::module::module_exports::{Export, ModuleExports};
use crate::ir::module::module_functions::{
    add_local, FuncKind, Function, Functions, ImportedFunction, LocalFunction,
};
use crate::ir::module::module_globals::{
    Global, GlobalKind, ImportedGlobal, LocalGlobal, ModuleGlobals,
};
use crate::ir::module::module_imports::{Import, ModuleImports};
use crate::ir::module::module_tables::ModuleTables;
use crate::ir::module::module_types::{FuncType, ModuleTypes};
use crate::ir::types::InstrumentationMode::{BlockAlt, BlockEntry, BlockExit, SemanticAfter};
use crate::ir::types::{
    BlockType, Body, CustomSections, DataSegment, DataSegmentKind, ElementItems, ElementKind,
    InstrumentationFlag,
};
use crate::ir::wrappers::get_section_id;
use crate::ir::wrappers::{
    indirect_namemap_parser2encoder, namemap_parser2encoder, refers_to_func, refers_to_global,
    update_fn_instr, update_global_instr,
};
use crate::opcode::{Inject, Instrumenter};
<<<<<<< HEAD
use crate::{Location, Opcode};
use gimli::{Dwarf, EndianSlice, LittleEndian, SectionId};
use log::error;
=======
use crate::{InitExpr, Location, Opcode};
use log::{error, warn};
>>>>>>> d993c097
use std::collections::HashMap;
use std::vec::IntoIter;
use wasm_encoder::reencode::{Reencode, RoundtripReencoder};
use wasmparser::{ExternalKind, GlobalType, MemoryType, Operator, Parser, Payload, TypeRef};

pub mod module_exports;
pub mod module_functions;
pub mod module_globals;
pub mod module_imports;
pub mod module_tables;
pub mod module_types;
#[cfg(test)]
mod test;

<<<<<<< HEAD
#[derive(Debug)]
=======
#[derive(Debug, Default)]
>>>>>>> d993c097
/// Intermediate Representation of a wasm module. See the [WASM Spec] for different sections.
///
/// [WASM Spec]: https://webassembly.github.io/spec/core/binary/modules.html
pub struct Module<'a> {
    /// name of module
    pub module_name: Option<String>,
    /// Types
    pub types: ModuleTypes,
    /// Imports
    pub imports: ModuleImports<'a>,
    /// Mapping from function index to type index.
    /// Note that `|functions| == num_functions + num_imported_functions`
    pub functions: Functions<'a>,
    /// Each table has a type and optional initialization expression.
    pub tables: ModuleTables<'a>,
    /// Memories
    pub memories: Vec<MemoryType>,
    /// Globals
    pub globals: ModuleGlobals,
    /// Data Sections
    pub data: Vec<DataSegment>,
    data_count_section_exists: bool,
    /// Exports
    pub exports: ModuleExports,
    /// Index of the start function.
    pub start: Option<FunctionID>,
    /// Elements
    pub elements: Vec<(ElementKind<'a>, ElementItems<'a>)>,
    /// Custom Sections
    pub custom_sections: CustomSections<'a>,
    /// Number of local functions (not counting imported functions)
<<<<<<< HEAD
    pub num_functions: usize,
    /// Number of imported functions
    pub num_imported_functions: usize,
    /// name of module
    pub module_name: Option<String>,
    /// Dwarf debug data.
    pub debug: ModuleDebugData<'a>,

    pub(crate) num_imports_added: usize,
=======
    pub(crate) num_local_functions: u32,
    /// Number of local globals (not counting imported globals)
    pub(crate) num_local_globals: u32,
    /// Number of local tables (not counting imported tables)
    #[allow(dead_code)]
    pub(crate) num_local_tables: u32,
    /// Number of local memories (not counting imported memories)
    #[allow(dead_code)]
    pub(crate) num_local_memories: u32,
>>>>>>> d993c097

    // just a placeholder for round-trip
    pub(crate) local_names: wasm_encoder::IndirectNameMap,
    pub(crate) label_names: wasm_encoder::IndirectNameMap,
    pub(crate) type_names: wasm_encoder::NameMap,
    pub(crate) table_names: wasm_encoder::NameMap,
    pub(crate) memory_names: wasm_encoder::NameMap,
    pub(crate) global_names: wasm_encoder::NameMap,
    pub(crate) elem_names: wasm_encoder::NameMap,
    pub(crate) data_names: wasm_encoder::NameMap,
    pub(crate) field_names: wasm_encoder::IndirectNameMap,
    pub(crate) tag_names: wasm_encoder::NameMap,
}

impl<'a> Module<'a> {
    /// Parses a `Module` from a wasm binary.
    ///
    /// # Example
    ///
    /// ```no_run
    /// use orca::Module;
    ///
    /// let file = "path_to_file";
    /// let buff = wat::parse_file(file).expect("couldn't convert the input wat to Wasm");
    /// let module = Module::parse(&buff, false).unwrap();
    /// ```
    pub fn parse(wasm: &'a [u8], enable_multi_memory: bool) -> Result<Self, Error> {
        let parser = Parser::new(0);
        Module::parse_internal(wasm, enable_multi_memory, parser)
    }

    pub(crate) fn parse_internal(
        wasm: &'a [u8],
        enable_multi_memory: bool,
        parser: Parser,
    ) -> Result<Self, Error> {
        let mut imports: ModuleImports = ModuleImports::default();
        let mut types: Vec<FuncType> = vec![];
        let mut data = vec![];
        let mut tables = vec![];
        let mut memories = vec![];
        let mut functions = vec![];
        let mut elements = vec![];
        let mut code_section_count = 0;
        let mut code_sections = vec![];
        let mut globals = vec![];
        let mut exports = vec![];
        let mut start = None;
        let mut data_section_count = None;
        let mut custom_sections = vec![];

        let mut module_name: Option<String> = None;
        // for the other names, we directly encode it without passing them into the IR
        let mut local_names = wasm_encoder::IndirectNameMap::new();
        let mut label_names = wasm_encoder::IndirectNameMap::new();
        let mut type_names = wasm_encoder::NameMap::new();
        let mut table_names = wasm_encoder::NameMap::new();
        let mut memory_names = wasm_encoder::NameMap::new();
        let mut global_names = wasm_encoder::NameMap::new();
        let mut elem_names = wasm_encoder::NameMap::new();
        let mut data_names = wasm_encoder::NameMap::new();
        let mut field_names = wasm_encoder::IndirectNameMap::new();
        let mut tag_names = wasm_encoder::NameMap::new();

        // Flag that indicates whether the first dwarf section was parsed or not
        let mut debug_sections = vec![];

        for payload in parser.parse_all(wasm) {
            let payload = payload?;
            match payload {
                Payload::ImportSection(import_section_reader) => {
                    let mut temp = vec![];
                    // count number of imported functions
                    for import in import_section_reader.into_iter() {
                        let imp = Import::from(import?);
                        temp.push(imp);
                    }
                    imports = ModuleImports::new(temp);
                }
                Payload::TypeSection(type_section_reader) => {
                    for ty in type_section_reader.into_iter_err_on_gc_types() {
                        let fun_ty = ty?;
                        let params = fun_ty
                            .params()
                            .iter()
                            .map(|x| DataType::from(*x))
                            .collect::<Vec<_>>()
                            .into_boxed_slice();
                        let results = fun_ty
                            .results()
                            .iter()
                            .map(|x| DataType::from(*x))
                            .collect::<Vec<_>>()
                            .into_boxed_slice();

                        types.push(FuncType::new(params, results));
                    }
                }
                Payload::DataSection(data_section_reader) => {
                    data = data_section_reader
                        .into_iter()
                        .map(|sec| {
                            sec.map_err(Error::from)
                                .and_then(DataSegment::from_wasmparser)
                        })
                        .collect::<Result<_, _>>()?;
                }
                Payload::TableSection(table_section_reader) => {
                    tables = table_section_reader
                        .into_iter()
                        .map(|t| {
                            t.map_err(Error::from).map(|t| match t.init {
                                wasmparser::TableInit::RefNull => (t.ty, None),
                                wasmparser::TableInit::Expr(e) => (t.ty, Some(e)),
                            })
                        })
                        .collect::<Result<_, _>>()?;
                }
                Payload::MemorySection(memory_section_reader) => {
                    memories = memory_section_reader
                        .into_iter()
                        .collect::<Result<_, _>>()?;
                }
                Payload::FunctionSection(function_section_reader) => {
                    let temp: Vec<u32> = function_section_reader
                        .into_iter()
                        .collect::<Result<_, _>>()?;
                    functions.extend(temp.iter().map(|id| *id as TypeID));
                }
                Payload::GlobalSection(global_section_reader) => {
                    globals = global_section_reader
                        .into_iter()
                        .map(|g| Global::from_wasmparser(g?))
                        .collect::<Result<_, _>>()?;
                }
                Payload::ExportSection(export_section_reader) => {
                    for exp in export_section_reader.into_iter() {
                        exports.push(Export::from(exp?));
                    }
                }
                Payload::StartSection { func, range: _ } => {
                    if start.is_some() {
                        return Err(Error::MultipleStartSections);
                    }
                    start = Some(func as FunctionID);
                }
                Payload::ElementSection(element_section_reader) => {
                    for element in element_section_reader.into_iter() {
                        let element = element?;
                        let items = ElementItems::from_wasmparser(element.items.clone())?;
                        elements.push((ElementKind::from_wasmparser(element.kind)?, items));
                    }
                }
                Payload::DataCountSection { count, range: _ } => {
                    data_section_count = Some(count);
                }
                Payload::CodeSectionStart {
                    count,
                    range: _,
                    size: _,
                } => {
                    code_section_count = count as usize;
                }
                Payload::CodeSectionEntry(body) => {
                    let locals_reader = body.get_locals_reader()?;
                    let locals = locals_reader.into_iter().collect::<Result<Vec<_>, _>>()?;
                    let locals: Vec<(u32, DataType)> = locals
                        .iter()
                        .map(|(idx, val_type)| (*idx, DataType::from(*val_type)))
                        .collect();
                    // TODO: can I just iter locals once?
                    let num_locals = locals.iter().fold(0, |acc, x| acc + x.0) as usize;
                    let instructions = body
                        .get_operators_reader()?
                        .into_iter()
                        .collect::<Result<Vec<_>, _>>()?;
                    if let Some(last) = instructions.last() {
                        if let Operator::End = last {
                        } else {
                            return Err(Error::MissingFunctionEnd {
                                func_range: body.range(),
                            });
                        }
                    }
                    if !enable_multi_memory
                        && instructions.iter().any(|i| match i {
                            Operator::MemoryGrow { mem, .. } | Operator::MemorySize { mem, .. } => {
                                *mem != 0x00
                            }
                            _ => false,
                        })
                    {
                        return Err(Error::InvalidMemoryReservedByte {
                            func_range: body.range(),
                        });
                    }
                    let instructions_bool: Vec<_> =
                        instructions.into_iter().map(Instruction::new).collect();
                    code_sections.push(Body {
                        locals,
                        num_locals,
                        instructions: instructions_bool.clone(),
                        num_instructions: instructions_bool.len(),
                        name: None,
                    });
                }
                Payload::CustomSection(custom_section_reader) => {
                    match custom_section_reader.as_known() {
                        wasmparser::KnownCustom::Name(name_section_reader) => {
                            for subsection in name_section_reader {
                                #[allow(clippy::single_match)]
                                match subsection? {
                                    wasmparser::Name::Function(names) => {
                                        for name in names {
                                            let naming = name?;
                                            let abs_idx = naming.index;
                                            if abs_idx < imports.num_funcs {
                                                let mut import_func_count = 0;
                                                // TODO: this is very expensive, can we optimize this?
                                                for import in imports.iter_mut() {
                                                    if import.is_function() {
                                                        if import_func_count == abs_idx {
                                                            import.custom_name =
                                                                Some(naming.name.to_string());
                                                            break;
                                                        }
                                                        import_func_count += 1;
                                                    }
                                                }
                                            } else {
                                                let rel_idx = abs_idx - imports.num_funcs;
                                                // assert!(0 < rel_idx && rel_idx < code_sections.len() as u32);
                                                code_sections[rel_idx as usize].name =
                                                    Some(naming.name.to_string());
                                            }
                                        }
                                    }
                                    wasmparser::Name::Module { name, .. } => {
                                        module_name = Some(name.to_string());
                                    }
                                    wasmparser::Name::Local(names) => {
                                        local_names = indirect_namemap_parser2encoder(names);
                                    }
                                    wasmparser::Name::Label(names) => {
                                        label_names = indirect_namemap_parser2encoder(names);
                                    }
                                    wasmparser::Name::Type(names) => {
                                        type_names = namemap_parser2encoder(names);
                                    }
                                    wasmparser::Name::Table(names) => {
                                        table_names = namemap_parser2encoder(names);
                                    }
                                    wasmparser::Name::Memory(names) => {
                                        memory_names = namemap_parser2encoder(names);
                                    }
                                    wasmparser::Name::Global(names) => {
                                        global_names = namemap_parser2encoder(names);
                                    }
                                    wasmparser::Name::Element(names) => {
                                        elem_names = namemap_parser2encoder(names);
                                    }
                                    wasmparser::Name::Data(names) => {
                                        data_names = namemap_parser2encoder(names);
                                    }
                                    wasmparser::Name::Field(names) => {
                                        field_names = indirect_namemap_parser2encoder(names);
                                    }
                                    wasmparser::Name::Tag(names) => {
                                        tag_names = namemap_parser2encoder(names);
                                    }
                                    wasmparser::Name::Unknown { .. } => {}
                                }
                            }
                        }
                        _ => {
                            // If it's a dwarf section
                            match get_section_id(custom_section_reader.name()) {
                                None => custom_sections.push((
                                    custom_section_reader.name(),
                                    custom_section_reader.data(),
                                )),
                                Some(_section_id) => {
                                    debug_sections.push((
                                        custom_section_reader.name(),
                                        custom_section_reader.data(),
                                    ));
                                    // Do it regardless for now
                                    custom_sections.push((
                                        custom_section_reader.name(),
                                        custom_section_reader.data(),
                                    ));
                                }
                            }
                        }
                    }
                }
                Payload::Version {
                    num,
                    encoding: _,
                    range: _,
                } => {
                    if num != 1 {
                        return Err(Error::UnknownVersion(num as u32));
                    }
                }
                Payload::UnknownSection {
                    id,
                    contents: _,
                    range: _,
                } => return Err(Error::UnknownSection { section_id: id }),
                Payload::TagSection(_)
                | Payload::ModuleSection {
                    parser: _,
                    unchecked_range: _,
                }
                | Payload::InstanceSection(_)
                | Payload::CoreTypeSection(_)
                | Payload::ComponentSection {
                    parser: _,
                    unchecked_range: _,
                }
                | Payload::ComponentInstanceSection(_)
                | Payload::ComponentAliasSection(_)
                | Payload::ComponentTypeSection(_)
                | Payload::ComponentCanonicalSection(_)
                | Payload::ComponentStartSection { start: _, range: _ }
                | Payload::ComponentImportSection(_)
                | Payload::ComponentExportSection(_)
                | Payload::End(_) => {}
            }
        }
        let debug_vec = CustomSections::new(debug_sections);
        let debug = Module::parse_debug_sections(debug_vec)?;

        if code_section_count != code_sections.len() || code_section_count != functions.len() {
            return Err(Error::IncorrectCodeCounts {
                function_section_count: functions.len(),
                code_section_declared_count: code_section_count,
                code_section_actual_count: code_sections.len(),
            });
        }
        if let Some(data_count) = data_section_count {
            if data_count as usize != data.len() {
                return Err(Error::IncorrectDataCount {
                    declared_count: data_count as usize,
                    actual_count: data.len(),
                });
            }
        }

        // Add all the functions. First add all the imported functions as they have the first IDs
        let mut final_funcs = vec![];
        let mut imp_fn_id = 0;
        for (index, imp) in imports.iter().enumerate() {
            if let TypeRef::Func(u) = imp.ty {
                final_funcs.push(Function::new(
                    FuncKind::Import(ImportedFunction::new(
                        index as ImportsID,
                        u as TypeID,
                        imp_fn_id as FunctionID,
                    )),
                    Some(imp.name.parse().unwrap()),
                ));
                imp_fn_id += 1;
            }
        }
        // Local Functions
        for (index, code_sec) in code_sections.iter().enumerate() {
            final_funcs.push(Function::new(
                FuncKind::Local(LocalFunction::new(
                    functions[index],
                    (imports.num_funcs as usize + index) as FunctionID,
                    (*code_sec).clone(),
                    types[functions[index] as usize].params.len(),
                )),
                (*code_sec).clone().name,
            ));
        }

        let num_globals = globals.len() as u32;
        let num_memories = memories.len() as u32;
        let num_tables = tables.len() as u32;
        let module_globals = ModuleGlobals::new(&imports, globals);
        Ok(Module {
            types: ModuleTypes::new(types),
            imports,
            functions: Functions::new(final_funcs),
            tables: ModuleTables::new(tables),
            memories,
            globals: module_globals,
            exports: ModuleExports::new(exports),
            start,
            elements,
            data_count_section_exists: data_section_count.is_some(),
            // code_sections: code_sections.clone(),
            data,
            custom_sections: CustomSections::new(custom_sections),
            num_local_functions: code_sections.len() as u32,
            num_local_globals: num_globals,
            num_local_tables: num_tables,
            num_local_memories: num_memories,
            module_name,
            local_names,
            type_names,
            table_names,
            elem_names,
            memory_names,
            global_names,
            data_names,
            field_names,
            tag_names,
            label_names,
<<<<<<< HEAD
            debug,
            num_imports_added: 0,
=======
>>>>>>> d993c097
        })
    }

    /// Emit the module into a wasm binary file.
    pub fn emit_wasm(&mut self, file_name: &str) -> Result<(), std::io::Error> {
        let module = self.encode_internal();
        let wasm = module.finish();
        std::fs::write(file_name, wasm)?;
        Ok(())
    }

    /// Encode the module into a wasm binary.
    ///
    /// # Example
    ///
    /// ```no_run
    /// use orca::Module;
    ///
    /// let file = "path_to_file";
    /// let buff = wat::parse_file(file).expect("couldn't convert the input wat to Wasm");
    /// let mut module = Module::parse(&buff, false).unwrap();
    /// let result = module.encode();
    /// ```
    pub fn encode(&mut self) -> Vec<u8> {
        self.encode_internal().finish()
    }

    /// Visits the Orca Module and resolves the special instrumentation by
    /// translating them into the straightforward before/after/alt modes.
    fn resolve_special_instrumentation(&mut self) {
        if !self.num_local_functions > 0 {
            for rel_func_idx in self.imports.num_funcs as usize..self.functions.len() {
                let func_idx = rel_func_idx as FunctionID;
                if let FuncKind::Import(..) = &self.functions.get_kind(func_idx as FunctionID) {
                    // skip imports
                    continue;
                }

                let mut instr_func_on_entry = None;
                let mut instr_func_on_exit = None;
                if let FuncKind::Local(LocalFunction {
                    ref mut instr_flag, ..
                }) = self.functions.get_kind_mut(func_idx as FunctionID)
                {
                    if !instr_flag.has_special_instr {
                        // skip functions without special instrumentation!
                        continue;
                    }

                    // save off the function entry/exit special mode bodies
                    if !instr_flag.entry.is_empty() {
                        instr_func_on_entry = Some(instr_flag.entry.to_owned());
                        instr_flag.entry = vec![];
                    }
                    if !instr_flag.exit.is_empty() {
                        instr_func_on_exit = Some(instr_flag.exit.to_owned());
                        instr_flag.exit = vec![];
                    }
                }

                // initialize with 0 to store the func block!
                let mut block_stack: Vec<BlockID> = vec![0];
                let mut delete_block: Option<BlockID> = None;
                let mut retain_end = true;
                let mut resolve_on_else_or_end: HashMap<InstrumentationMode, InstrToInject> =
                    HashMap::new();
                let mut resolve_on_end: HashMap<
                    BlockID,
                    HashMap<InstrumentationMode, InstrToInject>,
                > = HashMap::new();
                let mut builder = self.functions.get_fn_modifier(func_idx).unwrap();

                // Must make copy to be able to iterate over body while calling builder.* methods that mutate the instrumentation flag!
                let readable_copy_of_body = builder.body.instructions.clone();
                for (
                    idx,
                    Instruction {
                        op,
                        instr_flag: instrumentation,
                    },
                ) in readable_copy_of_body.iter().enumerate()
                {
                    // resolve function-level instrumentation
                    if let Some(on_entry) = &mut instr_func_on_entry {
                        if !on_entry.is_empty() {
                            resolve_function_entry(&mut builder, on_entry, idx);
                        }
                    }
                    if let Some(on_exit) = &mut instr_func_on_exit {
                        if !on_exit.is_empty() {
                            resolve_function_exit(&mut builder, on_exit, idx);
                        }
                    }

                    // resolve instruction-level instrumentation
                    match op {
                        Operator::Block { .. } | Operator::Loop { .. } | Operator::If { .. } => {
                            // The block ID will just be the curr len of the stack!
                            block_stack.push(block_stack.len() as u32);

                            // Handle block alt
                            if let Some(block_alt) = &instrumentation.block_alt {
                                // only plan to handle if we're not already removing the block this instr is in
                                if delete_block.is_none()
                                    && plan_resolution_block_alt(
                                        block_alt,
                                        &mut builder,
                                        &mut retain_end,
                                        op,
                                        idx,
                                    )
                                {
                                    builder.clear_instr_at(
                                        Location::Module {
                                            func_idx: 0, // not used
                                            instr_idx: idx,
                                        },
                                        BlockAlt,
                                    );
                                    // we've got a match, which injected the alt body. continue to the next instruction
                                    delete_block = Some(*block_stack.last().unwrap());
                                    continue;
                                }
                            }

                            if delete_block.is_some() {
                                // delete this block and skip all instrumentation handling (like below)
                                builder.empty_alternate_at(Location::Module {
                                    func_idx: 0, // not used
                                    instr_idx: idx,
                                });
                                continue;
                            }
                        }
                        Operator::Else => {
                            // necessary for if statements with block_exit instrumentation
                            for (mode, instr_to_inject) in resolve_on_else_or_end.iter() {
                                // resolve bodies at the else
                                resolve_bodies(&mut builder, mode, instr_to_inject, idx);
                            }
                            resolve_on_else_or_end.clear();

                            // Handle block alt
                            if let Some(block_alt) = &instrumentation.block_alt {
                                // only plan to handle if we're not already removing the block this instr is in
                                if delete_block.is_none()
                                    && plan_resolution_block_alt(
                                        block_alt,
                                        &mut builder,
                                        &mut retain_end,
                                        op,
                                        idx,
                                    )
                                {
                                    builder.clear_instr_at(
                                        Location::Module {
                                            func_idx: 0, // not used
                                            instr_idx: idx,
                                        },
                                        BlockAlt,
                                    );
                                    // we've got a match, which injected the alt body. continue to the next instruction
                                    delete_block = Some(*block_stack.last().unwrap());
                                    continue;
                                }
                            }

                            if delete_block.is_some() {
                                // delete this block and skip all instrumentation handling (like below)
                                builder.empty_alternate_at(Location::Module {
                                    func_idx: 0, // not used
                                    instr_idx: idx,
                                });
                                continue;
                            }
                        }
                        Operator::End => {
                            // Pop the stack and check to see if we have instrumentation to inject!
                            if let Some(block_id) = block_stack.pop() {
                                if let Some(delete_block_id) = delete_block.as_mut() {
                                    // Delete the block, but don't remove the end if we say not to
                                    // should still process instrumentation on the end though...
                                    // (consider if/else where the else has an alt block)
                                    if (*delete_block_id).eq(&block_id) {
                                        // completing the alt block logic, clear state
                                        delete_block = None;
                                        if !retain_end {
                                            // delete this end and skip all instrumentation handling (like below)
                                            builder.empty_alternate_at(Location::Module {
                                                func_idx: 0, // not used
                                                instr_idx: idx,
                                            });
                                            retain_end = true;
                                            continue;
                                        }
                                        // fall through to the instrumentation handling
                                        retain_end = true;
                                    } else {
                                        // delete this instruction and skip all instrumentation handling (like below)
                                        builder.empty_alternate_at(Location::Module {
                                            func_idx: 0, // not used
                                            instr_idx: idx,
                                        });
                                        continue;
                                    }
                                }

                                // we've reached an end, make sure resolve_on_else is cleared!
                                // resolve bodies for else OR end
                                for (mode, instr_to_inject) in resolve_on_else_or_end.iter() {
                                    resolve_bodies(&mut builder, mode, instr_to_inject, idx);
                                }
                                resolve_on_else_or_end.clear();

                                // remove top of stack! (end of vec)
                                // remove it, so we don't try to re-inject!
                                if let Some(to_resolve) = resolve_on_end.remove(&block_id) {
                                    for (mode, instr_to_inject) in to_resolve.iter() {
                                        // resolve bodies at the end
                                        resolve_bodies(&mut builder, mode, instr_to_inject, idx);
                                    }
                                }
                            }
                        }
                        _ => {
                            // non block-structured opcodes
                            if delete_block.is_some() {
                                // delete this instruction and skip all instrumentation handling (like below)
                                builder.empty_alternate_at(Location::Module {
                                    func_idx: 0, // not used
                                    instr_idx: idx,
                                });
                                continue;
                            }
                        }
                    }

                    // plan instruction-level instrumentation resolution
                    // this must go after the above logic to ensure the block_id is on the top of the stack!
                    if instrumentation.has_instr() {
                        // this instruction has instrumentation, check if there is any to resolve!
                        let InstrumentationFlag {
                            semantic_after,
                            block_entry,
                            block_exit,
                            block_alt: _, // handled before here!
                            before: _,
                            after: _,
                            alternate: _,
                            current_mode: _,
                            // exhaustive to help identify where to add code to handle other special modes.
                        } = instrumentation;

                        // Handle block entry
                        if !block_entry.is_empty() {
                            resolve_block_entry(block_entry, &mut builder, op, idx);
                            builder.clear_instr_at(
                                Location::Module {
                                    func_idx: 0, // not used
                                    instr_idx: idx,
                                },
                                BlockEntry,
                            );
                        }

                        // Handle block exit
                        if !block_exit.is_empty() {
                            plan_resolution_block_exit(
                                block_exit,
                                &block_stack,
                                &mut resolve_on_else_or_end,
                                &mut resolve_on_end,
                                op,
                            );
                            builder.clear_instr_at(
                                Location::Module {
                                    func_idx: 0, // not used
                                    instr_idx: idx,
                                },
                                BlockExit,
                            );
                        }

                        // Handle semantic_after!
                        if !semantic_after.is_empty() {
                            plan_resolution_semantic_after(
                                semantic_after,
                                &mut builder,
                                &block_stack,
                                &mut resolve_on_end,
                                op,
                                idx,
                            );
                            builder.clear_instr_at(
                                Location::Module {
                                    func_idx: 0, // not used
                                    instr_idx: idx,
                                },
                                SemanticAfter,
                            );
                        }
                    }
                }
            }
        }
    }

    /// Reorganises items (both local and imports) in the correct ordering after any potential modifications
    pub(crate) fn reorganise_generic<T: LocalOrImport, U: ReIndexable<T>>(
        orig_num_imported: u32,
        items: &mut U,
        items_read_only: IntoIter<T>,
    ) {
        // Location where we may have to move an import (converted from local) to
        let mut num_imported = orig_num_imported;
        let mut num_deleted = 0;

        // Iterate over cloned list
        for (idx, val) in items_read_only.enumerate() {
            // If the index is less than < imported
            if idx < orig_num_imported as usize {
                // If it is a local, that means it was an import before
                if val.is_local() {
                    let f = items.remove((idx - num_deleted) as u32);
                    items.push(f);
                    // decrement as this is the place where we might have to move an import to
                    num_imported -= 1;
                    // We update it here for the following case. A , B. A is moved to a position later than B, indices will reduce by 1 and we need the offset
                    num_deleted += 1;
                } else if val.is_deleted() {
                    // If val was import but was deleted
                    items.remove((idx - num_deleted) as u32);
                    num_imported -= 1;
                    num_deleted += 1;
                }
            } else {
                // If it's an import, was a local before
                if val.is_import() {
                    let i = items.remove((idx - num_deleted) as u32);
                    items.insert(num_imported, i);
                    // increment as this is the place where we might have to move an import to
                    num_imported += 1;
                    // We do not update it here for the following case. A , B. A is moved to a position earlier than B, indices will not change and hence no need to update
                    // num_deleted += 1;
                }
                // If val was local but was deleted
                else if val.is_deleted() {
                    items.remove((idx - num_deleted) as u32);
                    num_deleted += 1;
                }
            }
        }
    }

    /// Get the mapping of old ID -> new ID in module
    pub(crate) fn get_mapping_generic<T: GetID>(
        slice: std::slice::Iter<'_, T>,
    ) -> HashMap<u32, u32> {
        let mut mapping = HashMap::new();
        for (new_id, item) in slice.enumerate() {
            let old_id = item.get_id();
            mapping.insert(old_id, new_id as u32);
        }
        mapping
    }

    pub(crate) fn recalculate_ids<T: LocalOrImport + GetID, U: Iter<T> + ReIndexable<T>>(
        orig_num_imported: u32,
        items: &mut U,
    ) -> HashMap<u32, u32> {
        let items_read_only = items.get_into_iter();
        Self::reorganise_generic(orig_num_imported, items, items_read_only);
        let id_mapping = Self::get_mapping_generic(items.iter());
        assert_eq!(items.len(), id_mapping.len());
        id_mapping
    }

    /// Encodes an Orca Module to a wasm_encoder Module.
    /// This requires a mutable reference to self due to the special instrumentation resolution step.
    pub(crate) fn encode_internal(&mut self) -> wasm_encoder::Module {
        // First resolve any instrumentation that needs to be translated to before/after/alt
        self.resolve_special_instrumentation();

        let func_mapping = Self::recalculate_ids(
            self.imports.num_funcs - self.imports.num_funcs_added,
            &mut self.functions,
        );
        let global_mapping = Self::recalculate_ids(
            self.imports.num_globals - self.imports.num_globals_added,
            &mut self.globals,
        );

        let mut module = wasm_encoder::Module::new();
        let mut reencode = RoundtripReencoder;

        if !self.types.is_empty() {
            let mut types = wasm_encoder::TypeSection::new();

            for ty in self.types.iter() {
                let params = ty
                    .params
                    .iter()
                    .map(wasm_encoder::ValType::from)
                    .collect::<Vec<_>>();
                let results = ty
                    .results
                    .iter()
                    .map(wasm_encoder::ValType::from)
                    .collect::<Vec<_>>();

                types.function(params, results);
            }
            module.section(&types);
        }

        // initialize function name section
        let mut function_names = wasm_encoder::NameMap::new();
        if !self.imports.is_empty() {
            let mut imports = wasm_encoder::ImportSection::new();
            let mut import_func_idx = 0;
            for import in self.imports.iter() {
                if !import.deleted {
                    if import.is_function() {
                        if let Some(import_name) = &import.custom_name {
                            function_names.append(import_func_idx as u32, import_name);
                        }
                        import_func_idx += 1;
                    }
                    imports.import(
                        import.module,
                        import.name,
                        reencode.entity_type(import.ty).unwrap(),
                    );
                }
            }
            module.section(&imports);
        }

        if !self.functions.is_empty() {
            let mut functions = wasm_encoder::FunctionSection::new();
            for func in self.functions.iter() {
                if !func.deleted {
                    if let FuncKind::Local(l) = func.kind() {
                        functions.function(l.ty_id);
                    }
                }
            }
            module.section(&functions);
        }

        if !self.tables.is_empty() {
            let mut tables = wasm_encoder::TableSection::new();
            for (table_ty, init) in self.tables.iter() {
                let table_ty = wasm_encoder::TableType {
                    element_type: wasm_encoder::RefType {
                        nullable: table_ty.element_type.is_nullable(),
                        heap_type: reencode
                            .heap_type(table_ty.element_type.heap_type())
                            .unwrap(),
                    },
                    table64: table_ty.table64,
                    minimum: table_ty.initial, // TODO - Check if this maps
                    maximum: table_ty.maximum,
                    shared: table_ty.shared,
                };
                match init {
                    None => tables.table(table_ty),
                    Some(const_expr) => tables.table_with_init(
                        table_ty,
                        &reencode
                            .const_expr((*const_expr).clone())
                            .expect("Error in Converting Const Expr"),
                    ),
                };
            }
            module.section(&tables);
        }

        if !self.memories.is_empty() {
            let mut memories = wasm_encoder::MemorySection::new();
            for memory in self.memories.iter() {
                memories.memory(wasm_encoder::MemoryType::from(*memory));
            }
            module.section(&memories);
        }

        if !self.globals.is_empty() {
            let mut globals = wasm_encoder::GlobalSection::new();
            for global in self.globals.iter() {
                if !global.deleted {
                    if let GlobalKind::Local(LocalGlobal { ty, init_expr, .. }) = &global.kind {
                        globals.global(
                            wasm_encoder::GlobalType {
                                val_type: reencode.val_type(ty.content_type).unwrap(),
                                mutable: ty.mutable,
                                shared: ty.shared,
                            },
                            &init_expr.to_wasmencoder_type(),
                        );
                    }
                }
                // skip imported globals
            }
            module.section(&globals);
        }

        if !self.exports.is_empty() {
            let mut exports = wasm_encoder::ExportSection::new();
            for export in self.exports.iter() {
                if !export.deleted {
                    match export.kind {
                        ExternalKind::Func => {
                            // println!("Export updation {:?}", export.index);
                            // Update the function indices
                            exports.export(
                                &export.name,
                                wasm_encoder::ExportKind::from(export.kind),
                                *func_mapping.get(&(export.index)).unwrap(),
                            );
                        }
                        _ => {
                            exports.export(
                                &export.name,
                                wasm_encoder::ExportKind::from(export.kind),
                                export.index,
                            );
                        }
                    }
                }
            }
            module.section(&exports);
        }

        if let Some(function_index) = self.start {
            module.section(&wasm_encoder::StartSection { function_index });
        }

        if !self.elements.is_empty() {
            let mut elements = wasm_encoder::ElementSection::new();
            let mut temp_const_exprs = vec![];
            let mut element_items = vec![];
            for (kind, items) in self.elements.iter() {
                temp_const_exprs.clear();
                element_items.clear();
                let element_items = match &items {
                    // TODO: Update the elements section based on additions/deletion
                    ElementItems::Functions(funcs) => {
                        element_items = funcs
                            .iter()
                            .map(|f| *func_mapping.get(f).unwrap() as FunctionID)
                            .collect();
                        wasm_encoder::Elements::Functions(&element_items)
                    }
                    ElementItems::ConstExprs { ty, exprs } => {
                        temp_const_exprs.reserve(exprs.len());
                        for e in exprs.iter() {
                            temp_const_exprs.push(
                                reencode
                                    .const_expr((*e).clone())
                                    .expect("Unable to convert element constant expr"),
                            );
                        }
                        wasm_encoder::Elements::Expressions(
                            wasm_encoder::RefType {
                                nullable: ty.is_nullable(),
                                heap_type: reencode.heap_type(ty.heap_type()).unwrap(),
                            },
                            &temp_const_exprs,
                        )
                    }
                };

                match kind {
                    ElementKind::Passive => {
                        elements.passive(element_items);
                    }
                    ElementKind::Active {
                        table_index,
                        offset_expr,
                    } => {
                        elements.active(
                            *table_index,
                            &reencode
                                .const_expr((*offset_expr).clone())
                                .expect("Unable to convert offset expr"),
                            element_items,
                        );
                    }
                    ElementKind::Declared => {
                        elements.declared(element_items);
                    }
                }
            }
            module.section(&elements);
        }

        if self.data_count_section_exists {
            let data_count = wasm_encoder::DataCountSection {
                count: self.data.len() as u32,
            };
            module.section(&data_count);
        }

        if !self.num_local_functions > 0 {
            let mut code = wasm_encoder::CodeSection::new();
            for rel_func_idx in 0..self.functions.len() {
                if self.functions.is_deleted(rel_func_idx as FunctionID) {
                    continue;
                }
                if let FuncKind::Import(_) = &self.functions.get_kind(rel_func_idx as FunctionID) {
                    continue;
                }

                let func = self
                    .functions
                    .get_mut(rel_func_idx as FunctionID)
                    .unwrap_local_mut();
                let Body {
                    instructions,
                    locals,
                    name,
                    ..
                } = &mut func.body;
                let mut converted_locals = Vec::with_capacity(locals.len());
                for (c, ty) in locals {
                    converted_locals.push((*c, wasm_encoder::ValType::from(&*ty)));
                }
                let mut function = wasm_encoder::Function::new(converted_locals);
                let instr_len = instructions.len() - 1;
                for (
                    idx,
                    Instruction {
                        op,
                        instr_flag: instrument,
                    },
                ) in instructions.iter_mut().enumerate()
                {
                    if refers_to_func(op) {
                        update_fn_instr(op, &func_mapping);
                    }
                    if refers_to_global(op) {
                        update_global_instr(op, &global_mapping);
                    }
                    if !instrument.has_instr() {
                        encode(&op.clone(), &mut function, &mut reencode);
                    } else {
                        // this instruction has instrumentation, handle it!
                        let InstrumentationFlag {
                            current_mode: _current_mode,
                            before,
                            after,
                            alternate,
                            semantic_after,
                            block_entry,
                            block_exit,
                            block_alt,
                        } = instrument;

                        // Check if special instrumentation modes have been resolved!
                        if !semantic_after.is_empty() {
                            error!("BUG: Semantic after instrumentation should be resolved already, please report.");
                        }
                        if !block_entry.is_empty() {
                            error!("BUG: Block entry instrumentation should be resolved already, please report.");
                        }
                        if !block_exit.is_empty() {
                            error!("BUG: Block exit instrumentation should be resolved already, please report.");
                        }
                        if !block_alt.is_none() {
                            error!("BUG: Block alt instrumentation should be resolved already, please report.");
                        }
                        // If we're at the `end` of the function, drop this instrumentation
                        let at_end = idx >= instr_len;

                        // First encode before instructions
                        update_ids_and_encode(
                            before,
                            &func_mapping,
                            &global_mapping,
                            &mut function,
                            &mut reencode,
                        );

                        // If there are any alternate, encode the alternate
                        if !at_end && !alternate.is_none() {
                            if let Some(alt) = alternate {
                                update_ids_and_encode(
                                    alt,
                                    &func_mapping,
                                    &global_mapping,
                                    &mut function,
                                    &mut reencode,
                                );
                            }
                        } else {
                            encode(&op.clone(), &mut function, &mut reencode);
                        }

                        // Now encode the after instructions
                        if !at_end {
                            update_ids_and_encode(
                                after,
                                &func_mapping,
                                &global_mapping,
                                &mut function,
                                &mut reencode,
                            );
                        }
                    }

                    fn update_ids_and_encode(
                        instrs: &mut Vec<Operator>,
                        func_mapping: &HashMap<u32, u32>,
                        global_mapping: &HashMap<u32, u32>,
                        function: &mut wasm_encoder::Function,
                        reencode: &mut RoundtripReencoder,
                    ) {
                        for instr in instrs {
                            if refers_to_func(instr) {
                                update_fn_instr(instr, func_mapping);
                            }
                            if refers_to_global(instr) {
                                update_global_instr(instr, global_mapping);
                            }
                            encode(instr, function, reencode);
                        }
                    }
                    fn encode(
                        instr: &Operator,
                        function: &mut wasm_encoder::Function,
                        reencode: &mut RoundtripReencoder,
                    ) {
                        function.instruction(
                            &reencode
                                .instruction(instr.clone())
                                .expect("Unable to convert Instruction"),
                        );
                    }
                }
                if let Some(name) = name {
                    function_names.append(rel_func_idx as u32, name.as_str());
                }
                code.function(&function);
            }
            module.section(&code);
        }

        if !self.data.is_empty() {
            let mut data = wasm_encoder::DataSection::new();
            for segment in self.data.iter() {
                let segment_data = segment.data.iter().copied();
                match (*segment).clone().kind {
                    DataSegmentKind::Passive => data.passive(segment_data),
                    DataSegmentKind::Active {
                        memory_index,
                        offset_expr,
                    } => data.active(
                        memory_index,
                        &offset_expr.to_wasmencoder_type(),
                        segment_data,
                    ),
                };
            }
            module.section(&data);
        }

        // the name section is not stored in self.custom_sections anymore
        let mut names = wasm_encoder::NameSection::new();

        if let Some(module_name) = &self.module_name {
            names.module(module_name);
        }
        names.functions(&function_names);
        names.locals(&self.local_names);
        names.labels(&self.label_names);
        names.types(&self.type_names);
        names.tables(&self.table_names);
        names.memories(&self.memory_names);
        names.globals(&self.global_names);
        names.elements(&self.elem_names);
        names.data(&self.data_names);
        names.fields(&self.field_names);
        names.tag(&self.tag_names);

        module.section(&names);

        // encode the rest of custom sections
        for section in self.custom_sections.iter() {
            module.section(&wasm_encoder::CustomSection {
                name: std::borrow::Cow::Borrowed(section.name),
                data: std::borrow::Cow::Borrowed(section.data),
            });
        }

        module
    }

    /// Add a new Data Segment to the module.
    /// Returns the index of the new Data Segment in the Data Section.
    pub fn add_data(&mut self, data: DataSegment) -> DataSegmentID {
        let index = self.data.len();
        self.data.push(data);
        index as DataSegmentID
    }

    pub(crate) fn parse_debug_sections(
        mut debug_sections: CustomSections,
    ) -> Result<ModuleDebugData, Error> {
        let load_section = |id: SectionId| -> Result<EndianSlice<'_, LittleEndian>, Error> {
            match debug_sections
                .iter_mut()
                .find(|section| section.name == id.name())
            {
                Some(section) => {
                    let data = std::mem::take(&mut section.data);
                    Ok(EndianSlice::new(&data[..], LittleEndian)) // Return the slice wrapped in Ok
                }
                None => Ok(EndianSlice::new(&[], LittleEndian)), // Return an empty slice wrapped in Ok
            }
        };

        let dwarf = Dwarf::load(load_section)?; // Propagate the error if any

        Ok(ModuleDebugData { dwarf })
    }

    /// Get the memory ID of a module. Does not support multiple memories
    pub fn get_memory_id(&self) -> Option<MemoryID> {
        if self.memories.len() > 1 {
            panic!("multiple memories unsupported")
        }

        if !self.memories.is_empty() {
            return Some(0 as MemoryID);
        }
        // module does not export a memory
        None
    }

    // ==============================
    // ==== Module Manipulations ====
    // ==============================

    pub(crate) fn add_import(&mut self, import: Import<'a>) -> (u32, ImportsID) {
        let (num_local, num_imported, num_total) = match import.ty {
            TypeRef::Func(..) => (
                self.num_local_functions,
                self.imports.num_funcs,
                self.functions.len() as u32,
            ),
            TypeRef::Global(..) => (
                self.num_local_globals,
                self.imports.num_globals,
                self.globals.len() as u32,
            ),
            TypeRef::Table(..) => todo!(),
            TypeRef::Tag(..) => todo!(),
            TypeRef::Memory(..) => todo!(),
        };

        let id = if num_local > 0 {
            num_total
        } else {
            num_imported
        };
        (id, self.imports.add(import))
    }

    // =============================
    // ==== Function Management ====
    // =============================

    pub(crate) fn add_local_func(
        &mut self,
        name: Option<String>,
        params: &[DataType],
        results: &[DataType],
        body: Body<'a>,
    ) -> FunctionID {
        let ty = self.types.add(params, results);
        let local_func = LocalFunction::new(
            ty,
            0, // will be fixed
            body,
            params.len(),
        );

        self.num_local_functions += 1;
        self.functions.add_local_func(local_func, name.clone())
    }

    /// Add a new function to the module, returns:
    ///
    /// - FunctionID: The ID that indexes into the function ID space. To be used when referring to the function, like in `call`.
    /// - ImportsID: The ID that indexes into the import section.
    pub fn add_import_func(
        &mut self,
        module: String,
        name: String,
        ty_id: TypeID,
    ) -> (FunctionID, ImportsID) {
        let (imp_fn_id, imp_id) = self.add_import(Import {
            module: module.leak(),
            name: name.clone().leak(),
            ty: TypeRef::Func(ty_id),
            custom_name: None,
            deleted: false,
        });

        // Add to functions as well as it has imported functions
        self.functions
            .add_import_func(imp_id, ty_id, Some(name), imp_fn_id);
        (imp_fn_id, imp_id)
    }

    /// Get the number of imported functions in the module (including any added ones).
    pub fn num_import_func(&self) -> u32 {
        self.imports.num_funcs
    }

    /// Delete a function from the module.
    pub fn delete_func(&mut self, function_id: FunctionID) {
        self.functions.delete(function_id);
        if let FuncKind::Import(ImportedFunction { import_id, .. }) =
            self.functions.get_kind(function_id)
        {
            self.imports.delete(*import_id);
        }
    }

    /// Convert an imported function to a local function.
    /// The function ID inside the `local_function` parameter should equal the `imports_id` specified.
    /// Continue using the ImportsID as normal (like in `call` instructions), this library will take care of ID changes for you during encoding.
    /// Returns false if it is a local function.
    pub(crate) fn convert_import_fn_to_local(
        &mut self,
        import_id: ImportsID,
        local_function: LocalFunction<'a>,
    ) -> bool {
        if self.functions.is_local(import_id) {
            warn!("This is a local function!");
            return false;
        }
        self.delete_func(import_id);
        self.functions
            .get_mut(import_id as FunctionID)
            .set_kind(FuncKind::Local(local_function));
        true
    }

    /// Convert a local function to an imported function.
    /// Continue using the FunctionID as normal (like in `call` instructions), this library will take care of ID changes for you during encoding.
    /// Returns false if it is an imported function.
    pub fn convert_local_fn_to_import(
        &mut self,
        function_id: FunctionID,
        module: String,
        name: String,
        ty_id: TypeID,
    ) -> bool {
        if self.functions.is_import(function_id) {
            warn!("This is an imported function!");
            return false;
        }
        // Delete the associated function
        self.delete_func(function_id);
        // Add import function to imports
        let (.., import_id) = self.add_import(Import {
            module: module.leak(),
            name: name.clone().leak(),
            ty: TypeRef::Func(ty_id),
            custom_name: None,
            deleted: false,
        });
        self.functions
            .get_mut(function_id as FunctionID)
            .set_kind(FuncKind::Import(ImportedFunction {
                import_id,
                import_fn_id: function_id,
                ty_id,
            }));
        assert!(self.functions.set_imported_fn_name(function_id, name));
        true
    }

    /// Set the name of a function using its ID.
    pub fn set_fn_name(&mut self, id: FunctionID, name: String) {
        if id < self.imports.num_funcs {
            // the function is an import
            self.imports.set_fn_name(name.clone(), id);
            assert!(self.functions.set_imported_fn_name(id, name));
        } else {
            // the function is local
            assert!(self.functions.set_local_fn_name(id, name));
        }
    }

<<<<<<< HEAD
    /// Create an empty Module
    pub fn new() -> Self {
        Module {
            types: ModuleTypes::new(vec![]),
            imports: ModuleImports::new(vec![]),
            functions: Functions::new(vec![], 0, 0),
            tables: ModuleTables::new(vec![]),
            memories: vec![],
            globals: ModuleGlobals::new(vec![]),
            exports: ModuleExports::new(vec![]),
            start: None,
            elements: vec![],
            data_count_section_exists: false,
            data: vec![],
            custom_sections: CustomSections::new(vec![]),
            num_functions: 0,
            num_imported_functions: 0,
            module_name: None,
            local_names: wasm_encoder::IndirectNameMap::new(),
            label_names: wasm_encoder::IndirectNameMap::new(),
            type_names: wasm_encoder::NameMap::new(),
            table_names: wasm_encoder::NameMap::new(),
            elem_names: wasm_encoder::NameMap::new(),
            memory_names: wasm_encoder::NameMap::new(),
            global_names: wasm_encoder::NameMap::new(),
            data_names: wasm_encoder::NameMap::new(),
            field_names: wasm_encoder::IndirectNameMap::new(),
            tag_names: wasm_encoder::NameMap::new(),
            num_imports_added: 0,
            debug: ModuleDebugData::default(),
        }
    }

    pub fn print_dwarf(&self) {
        println!("Debug Info:");
        let mut iter = self.debug.dwarf.debug_info.units();
        while let Some(unit) = iter.next().unwrap() {
            println!("unit's length is {}", unit.unit_length());
        }
        println!("####################");

        println!("Debug Header:");
        let mut head_iter = self.debug.dwarf.debug_aranges.headers();
        while let Some(header) = head_iter.next().unwrap() {
            println!("Header length is {}", header.length());
        }
        println!("####################");

        println!("Debug Types:");
        let mut iter_types = self.debug.dwarf.debug_types.units();
        while let Some(unit) = iter_types.next().unwrap() {
            println!("Types's length is {}", unit.unit_length());
=======
    // =============================
    // ==== Globals Management ====
    // =============================

    /// Add a new global to the module.
    pub(crate) fn add_global_internal(&mut self, global: Global) -> GlobalID {
        self.num_local_globals += 1;
        self.globals.add(global)
    }

    /// Create a new locally-defined global and add it to the module.
    pub fn add_global(
        &mut self,
        init_expr: InitExpr,
        content_ty: DataType,
        mutable: bool,
        shared: bool,
    ) -> GlobalID {
        self.add_global_internal(Global {
            kind: GlobalKind::Local(LocalGlobal {
                global_id: 0, // gets set in `add`
                ty: GlobalType {
                    mutable,
                    content_type: wasmparser::ValType::from(&content_ty),
                    shared,
                },
                init_expr,
            }),
            deleted: false,
        })
    }

    /// Add a new imported global to the module, returns:
    ///
    /// - GlobalID: The ID that indexes into the global ID space. To be used when referring to the global, like in `global.get`.
    /// - ImportsID: The ID that indexes into the import section.
    pub fn add_imported_global(
        &mut self,
        module: String,
        name: String,
        content_ty: DataType,
        mutable: bool,
        shared: bool,
    ) -> (GlobalID, ImportsID) {
        let global_ty = GlobalType {
            mutable,
            content_type: wasmparser::ValType::from(&content_ty),
            shared,
        };
        let (imp_global_id, imp_id) = self.add_import(Import {
            module: module.leak(),
            name: name.leak(),
            ty: TypeRef::Global(global_ty),
            custom_name: None,
            deleted: false,
        });

        // Add to globals as well since it has imported globals
        self.add_global_internal(Global::new(GlobalKind::Import(ImportedGlobal::new(
            imp_id,
            imp_global_id,
            global_ty,
        ))));
        (imp_global_id as GlobalID, imp_id)
    }

    /// Delete a global from the module (can either be an imported or locally-defined global).
    /// Use the global ID for this operation, not the import ID!
    pub fn delete_global(&mut self, global_id: GlobalID) {
        self.globals.delete(global_id);
        if let GlobalKind::Import(ImportedGlobal { import_id, .. }) =
            self.globals.get_kind(global_id)
        {
            self.imports.delete(*import_id);
>>>>>>> d993c097
        }
        println!("####################");
    }
}

pub trait GetID {
    fn get_id(&self) -> u32;
}

pub(crate) trait Iter<T> {
    fn iter(&self) -> std::slice::Iter<'_, T>;
    fn get_into_iter(&self) -> IntoIter<T>;
}

pub(crate) trait ReIndexable<T> {
    fn len(&self) -> usize;
    fn remove(&mut self, id: u32) -> T;
    fn insert(&mut self, id: u32, val: T);
    fn push(&mut self, func: T);
}

pub trait Push<T> {
    fn push(&mut self, val: T);
}

pub trait LocalOrImport {
    fn is_local(&self) -> bool;
    fn is_import(&self) -> bool;
    fn is_deleted(&self) -> bool;
}

// ================================
// ==== Semantic After Helpers ====
// ================================

type BlockID = u32;
type InstrBody<'a> = Vec<Operator<'a>>;
struct InstrBodyFlagged<'a> {
    body: InstrBody<'a>,
    bool_flag: LocalID,
}
struct InstrToInject<'a> {
    flagged: Vec<InstrBodyFlagged<'a>>,
    not_flagged: Vec<InstrBody<'a>>,
}

fn resolve_function_entry<'a, 'b, 'c>(
    builder: &mut FunctionModifier<'a, 'b>,
    instr_func_on_entry: &mut InstrBody<'c>,
    idx: usize,
) where
    'c: 'b,
{
    if idx == 0 {
        // we're at the function entry!
        builder.before_at(Location::Module {
            func_idx: 0, // not used
            instr_idx: idx,
        });
        builder.inject_all(instr_func_on_entry);

        // remove the contents of the body now that it's been resolved
        instr_func_on_entry.clear();
    }
}

fn resolve_function_exit<'a, 'b, 'c>(
    builder: &mut FunctionModifier<'a, 'b>,
    instr_func_on_entry: &mut InstrBody<'c>,
    idx: usize,
) where
    'c: 'b,
{
    if idx == builder.body.instructions.len() - 1 {
        // we're at the end of the function!
        builder.before_at(Location::Module {
            func_idx: 0, // not used
            instr_idx: idx,
        });
        builder.inject_all(instr_func_on_entry);

        // remove the contents of the body now that it's been resolved
        instr_func_on_entry.clear();
    }
}

fn resolve_block_entry<'a, 'b, 'c>(
    block_entry: &InstrBody<'c>,
    builder: &mut FunctionModifier<'a, 'b>,
    op: &Operator,
    idx: usize,
) where
    'c: 'b,
{
    // convert instr to simple before/after/alt
    match op {
        Operator::Block { .. }
        | Operator::Loop { .. }
        | Operator::If { .. }
        | Operator::Else { .. } => {
            // just inject immediately after the start of the block
            builder.after_at(Location::Module {
                func_idx: 0, // not used
                instr_idx: idx,
            });
            builder.inject_all(block_entry);

            // no need to remove the contents of block_entry since we're actually
            // using a read-only copy!
        }
        _ => {
            // no need to remove the contents of block_entry since we're actually
            // using a read-only copy!
        }
    }
}

fn plan_resolution_block_exit<'a, 'b, 'c>(
    block_exit: &InstrBody<'c>,
    block_stack: &[BlockID],
    resolve_on_else_or_end: &mut HashMap<InstrumentationMode, InstrToInject<'c>>,
    resolve_on_end: &mut HashMap<BlockID, HashMap<InstrumentationMode, InstrToInject<'c>>>,
    op: &Operator,
) where
    'c: 'b,
{
    // save instrumentation to be converted to simple before/after/alt
    match op {
        Operator::If { .. } => {
            save_not_flagged_body_to_resolve_inner(
                resolve_on_else_or_end,
                InstrumentationMode::Before,
                block_exit,
            );
        }
        Operator::Block { .. } | Operator::Loop { .. } | Operator::Else { .. } => {
            // add body-to-inject as non-flagged
            let block_id = block_stack.last().unwrap(); // should always have something (e.g. func block)
            save_not_flagged_body_to_resolve(
                resolve_on_end,
                InstrumentationMode::Before,
                block_exit,
                *block_id,
            );
        }
        _ => {} // skip all other opcodes
    }
}

fn plan_resolution_block_alt<'a, 'b, 'c>(
    block_alt: &InstrBody<'c>,
    builder: &mut FunctionModifier<'a, 'b>,
    retain_end: &mut bool,
    op: &Operator,
    idx: usize,
) -> bool
where
    'c: 'b,
{
    // convert instr to simple before/after/alt
    let mut matched = false;
    match op {
        Operator::Block { .. }
        | Operator::Loop { .. }
        | Operator::If { .. }
        | Operator::Else { .. } => {
            let loc = Location::Module {
                func_idx: 0, // not used
                instr_idx: idx,
            };
            if !block_alt.is_empty() {
                // just inject immediately after the start of the block
                builder.alternate_at(loc);
                builder.inject_all(block_alt);
            } else {
                // remove the instruction!
                builder.empty_alternate_at(loc);
            }

            // no need to remove the contents of block_alt since we're actually
            // using a read-only copy!

            matched = true;
            *retain_end = false;
        }
        _ => {}
    }
    if let Operator::Else { .. } = op {
        // We want to keep the end for the module to still be valid (the if will be dangling)
        *retain_end = true;
    }
    matched
}

fn plan_resolution_semantic_after<'a, 'b, 'c>(
    semantic_after: &InstrBody<'c>,
    builder: &mut FunctionModifier<'a, 'b>,
    block_stack: &[BlockID],
    resolve_on_end: &mut HashMap<BlockID, HashMap<InstrumentationMode, InstrToInject<'c>>>,
    op: &Operator,
    idx: usize,
) where
    'c: 'b,
{
    // save instrumentation to be converted to simple before/after/alt
    match op {
        Operator::Block { .. }
        | Operator::Loop { .. }
        | Operator::If { .. }
        | Operator::Else { .. } => {
            // add body-to-inject as non-flagged
            let block_id = block_stack.last().unwrap(); // should always have something (e.g. func block)
            save_not_flagged_body_to_resolve(
                resolve_on_end,
                InstrumentationMode::After,
                semantic_after,
                *block_id,
            );
        }
        Operator::BrTable { targets } => {
            let bool_flag_id = create_bool_flag(builder, idx, op, semantic_after);
            targets.targets().for_each(|target| {
                if let Ok(relative_depth) = target {
                    save_flagged_body_to_resolve(
                        resolve_on_end,
                        InstrumentationMode::After,
                        semantic_after,
                        bool_flag_id,
                        relative_depth,
                        *block_stack.last().unwrap(),
                    );
                }
            });
            // handle the default as well
            save_flagged_body_to_resolve(
                resolve_on_end,
                InstrumentationMode::After,
                semantic_after,
                bool_flag_id,
                targets.default(),
                *block_stack.last().unwrap(),
            );
        }
        Operator::Br { relative_depth }
        | Operator::BrIf { relative_depth }
        | Operator::BrOnCast { relative_depth, .. }
        | Operator::BrOnCastFail { relative_depth, .. }
        | Operator::BrOnNonNull { relative_depth }
        | Operator::BrOnNull { relative_depth } => {
            let bool_flag_id = create_bool_flag(builder, idx, op, semantic_after);
            save_flagged_body_to_resolve(
                resolve_on_end,
                InstrumentationMode::After,
                semantic_after,
                bool_flag_id,
                *relative_depth,
                *block_stack.last().unwrap(),
            );
        }
        _ => {} // skip all other opcodes
    }
}

fn create_bool_flag<'a, 'b, 'c>(
    builder: &mut FunctionModifier<'a, 'b>,
    idx: usize,
    op: &Operator,
    semantic_after: &Vec<Operator<'c>>,
) -> LocalID
where
    'c: 'b,
{
    // add body-to-inject as flagged
    let bool_flag_id = add_local(
        DataType::I32,
        builder.args.len(),
        &mut builder.body.num_locals,
        &mut builder.body.locals,
    );

    // set flag to true before the opcode
    builder
        .before_at(Location::Module {
            func_idx: 0, // not used
            instr_idx: idx,
        })
        .i32_const(1)
        .local_set(bool_flag_id);

    // set flag to false after the opcode
    builder
        .after_at(Location::Module {
            func_idx: 0, // not used
            instr_idx: idx,
        })
        .i32_const(0)
        .local_set(bool_flag_id);

    // BrIf, BrOnCast, BrOnNonNull, BrOnNull
    // the bodies should be inserted immediately after too!
    // This is because there is a possibility of fallthrough.
    // The body will not be executed 2x since the flag is set
    // to `false` on fallthrough!
    match op {
        Operator::BrIf { .. }
        | Operator::BrOnCast { .. }
        | Operator::BrOnCastFail { .. }
        | Operator::BrOnNonNull { .. }
        | Operator::BrOnNull { .. } => {
            builder.inject_all(semantic_after.as_slice());
        }
        _ => {}
    }
    bool_flag_id
}

fn save_not_flagged_body_to_resolve<'a>(
    resolve_on_end: &mut HashMap<BlockID, HashMap<InstrumentationMode, InstrToInject<'a>>>,
    mode: InstrumentationMode,
    body: &Vec<Operator<'a>>,
    block_id: BlockID,
) {
    resolve_on_end
        .entry(block_id)
        .and_modify(|mode_to_instrs| {
            save_not_flagged_body_to_resolve_inner(mode_to_instrs, mode, body);
        })
        .or_insert(HashMap::from([(
            mode,
            InstrToInject {
                flagged: vec![],
                not_flagged: vec![body.to_owned()],
            },
        )]));
}

fn save_not_flagged_body_to_resolve_inner<'a>(
    inner: &mut HashMap<InstrumentationMode, InstrToInject<'a>>,
    mode: InstrumentationMode,
    body: &Vec<Operator<'a>>,
) {
    inner
        .entry(mode)
        .and_modify(|instr_to_inject| {
            instr_to_inject.not_flagged.push(body.to_owned());
        })
        .or_insert(InstrToInject {
            flagged: vec![],
            not_flagged: vec![body.to_owned()],
        });
}

fn save_flagged_body_to_resolve<'a>(
    to_resolve: &mut HashMap<BlockID, HashMap<InstrumentationMode, InstrToInject<'a>>>,
    mode: InstrumentationMode,
    body: &Vec<Operator<'a>>,
    bool_flag_id: LocalID,
    relative_depth: u32,
    curr_block: BlockID,
) {
    let block_id = curr_block - relative_depth;
    to_resolve
        .entry(block_id)
        .and_modify(|mode_to_instrs| {
            mode_to_instrs
                .entry(mode)
                .and_modify(|instr_to_inject| {
                    instr_to_inject.flagged.push(InstrBodyFlagged {
                        body: body.to_owned(),
                        bool_flag: bool_flag_id,
                    });
                })
                .or_insert(InstrToInject {
                    flagged: vec![InstrBodyFlagged {
                        body: body.to_owned(),
                        bool_flag: bool_flag_id,
                    }],
                    not_flagged: vec![],
                });
        })
        .or_insert(HashMap::from([(
            mode,
            InstrToInject {
                flagged: vec![InstrBodyFlagged {
                    body: body.to_owned(),
                    bool_flag: bool_flag_id,
                }],
                not_flagged: vec![],
            },
        )]));
}

fn resolve_bodies<'a, 'b, 'c>(
    builder: &mut FunctionModifier<'a, 'b>,
    mode: &InstrumentationMode,
    instr_to_inject: &InstrToInject<'c>,
    idx: usize,
) where
    'c: 'b,
{
    let InstrToInject {
        flagged,
        not_flagged,
    } = instr_to_inject;

    let mut is_first = true;
    // inject the bodies predicated with the flag
    for InstrBodyFlagged { body, bool_flag } in flagged.iter() {
        // Inject the bodies in the correct mode at the current END opcode
        let loc = Location::Module {
            func_idx: 0, // not used
            instr_idx: idx,
        };
        match mode {
            InstrumentationMode::Before => builder.before_at(loc),
            InstrumentationMode::After => builder.after_at(loc),
            _ => unreachable!(),
        };

        if is_first {
            // inject flag check
            builder.local_get(*bool_flag);
            builder.if_stmt(BlockType::Empty); // TODO -- This will break for instrumentation that returns stuff...
        } else {
            // injecting multiple, already have an if statement
            builder.else_stmt();
            // inject flag check
            builder.local_get(*bool_flag);
            builder.if_stmt(BlockType::Empty); // nested if for the if/else flow
        }

        // inject body
        builder.inject_all(body);
        if !is_first {
            // need to inject end of nested if!
            builder.end();
        }
        is_first = false;
    }
    if !flagged.is_empty() {
        // inject end of flag check (the outer if)
        builder.end();
    }

    // handle non-flagged bodies
    // Inject the bodies AFTER the current END opcode
    let loc = Location::Module {
        func_idx: 0, // not used
        instr_idx: idx,
    };
    match mode {
        InstrumentationMode::Before => builder.before_at(loc),
        InstrumentationMode::After => builder.after_at(loc),
        _ => unreachable!(),
    };
    for body in not_flagged.iter() {
        // inject body
        builder.inject_all(body);
    }
}<|MERGE_RESOLUTION|>--- conflicted
+++ resolved
@@ -1,7 +1,6 @@
 //! Intermediate Representation of a wasm module.
 
-use super::types::DataType;
-use super::types::{Instruction, InstrumentationMode};
+use super::types::{DataType, Instruction, InstrumentationMode};
 use crate::error::Error;
 use crate::ir::dwarf::ModuleDebugData;
 use crate::ir::function::FunctionModifier;
@@ -27,14 +26,9 @@
     update_fn_instr, update_global_instr,
 };
 use crate::opcode::{Inject, Instrumenter};
-<<<<<<< HEAD
-use crate::{Location, Opcode};
+use crate::{InitExpr, Location, Opcode};
 use gimli::{Dwarf, EndianSlice, LittleEndian, SectionId};
-use log::error;
-=======
-use crate::{InitExpr, Location, Opcode};
 use log::{error, warn};
->>>>>>> d993c097
 use std::collections::HashMap;
 use std::vec::IntoIter;
 use wasm_encoder::reencode::{Reencode, RoundtripReencoder};
@@ -49,11 +43,7 @@
 #[cfg(test)]
 mod test;
 
-<<<<<<< HEAD
-#[derive(Debug)]
-=======
 #[derive(Debug, Default)]
->>>>>>> d993c097
 /// Intermediate Representation of a wasm module. See the [WASM Spec] for different sections.
 ///
 /// [WASM Spec]: https://webassembly.github.io/spec/core/binary/modules.html
@@ -85,17 +75,6 @@
     /// Custom Sections
     pub custom_sections: CustomSections<'a>,
     /// Number of local functions (not counting imported functions)
-<<<<<<< HEAD
-    pub num_functions: usize,
-    /// Number of imported functions
-    pub num_imported_functions: usize,
-    /// name of module
-    pub module_name: Option<String>,
-    /// Dwarf debug data.
-    pub debug: ModuleDebugData<'a>,
-
-    pub(crate) num_imports_added: usize,
-=======
     pub(crate) num_local_functions: u32,
     /// Number of local globals (not counting imported globals)
     pub(crate) num_local_globals: u32,
@@ -105,7 +84,10 @@
     /// Number of local memories (not counting imported memories)
     #[allow(dead_code)]
     pub(crate) num_local_memories: u32,
->>>>>>> d993c097
+    /// Dwarf debug data.
+    pub debug: ModuleDebugData<'a>,
+
+    pub(crate) num_imports_added: usize,
 
     // just a placeholder for round-trip
     pub(crate) local_names: wasm_encoder::IndirectNameMap,
@@ -518,11 +500,8 @@
             field_names,
             tag_names,
             label_names,
-<<<<<<< HEAD
             debug,
             num_imports_added: 0,
-=======
->>>>>>> d993c097
         })
     }
 
@@ -1520,60 +1499,6 @@
         }
     }
 
-<<<<<<< HEAD
-    /// Create an empty Module
-    pub fn new() -> Self {
-        Module {
-            types: ModuleTypes::new(vec![]),
-            imports: ModuleImports::new(vec![]),
-            functions: Functions::new(vec![], 0, 0),
-            tables: ModuleTables::new(vec![]),
-            memories: vec![],
-            globals: ModuleGlobals::new(vec![]),
-            exports: ModuleExports::new(vec![]),
-            start: None,
-            elements: vec![],
-            data_count_section_exists: false,
-            data: vec![],
-            custom_sections: CustomSections::new(vec![]),
-            num_functions: 0,
-            num_imported_functions: 0,
-            module_name: None,
-            local_names: wasm_encoder::IndirectNameMap::new(),
-            label_names: wasm_encoder::IndirectNameMap::new(),
-            type_names: wasm_encoder::NameMap::new(),
-            table_names: wasm_encoder::NameMap::new(),
-            elem_names: wasm_encoder::NameMap::new(),
-            memory_names: wasm_encoder::NameMap::new(),
-            global_names: wasm_encoder::NameMap::new(),
-            data_names: wasm_encoder::NameMap::new(),
-            field_names: wasm_encoder::IndirectNameMap::new(),
-            tag_names: wasm_encoder::NameMap::new(),
-            num_imports_added: 0,
-            debug: ModuleDebugData::default(),
-        }
-    }
-
-    pub fn print_dwarf(&self) {
-        println!("Debug Info:");
-        let mut iter = self.debug.dwarf.debug_info.units();
-        while let Some(unit) = iter.next().unwrap() {
-            println!("unit's length is {}", unit.unit_length());
-        }
-        println!("####################");
-
-        println!("Debug Header:");
-        let mut head_iter = self.debug.dwarf.debug_aranges.headers();
-        while let Some(header) = head_iter.next().unwrap() {
-            println!("Header length is {}", header.length());
-        }
-        println!("####################");
-
-        println!("Debug Types:");
-        let mut iter_types = self.debug.dwarf.debug_types.units();
-        while let Some(unit) = iter_types.next().unwrap() {
-            println!("Types's length is {}", unit.unit_length());
-=======
     // =============================
     // ==== Globals Management ====
     // =============================
@@ -1640,6 +1565,29 @@
         (imp_global_id as GlobalID, imp_id)
     }
 
+    pub fn print_dwarf(&self) {
+        println!("Debug Info:");
+        let mut iter = self.debug.dwarf.debug_info.units();
+        while let Some(unit) = iter.next().unwrap() {
+            println!("unit's length is {}", unit.unit_length());
+        }
+        println!("####################");
+
+        println!("Debug Header:");
+        let mut head_iter = self.debug.dwarf.debug_aranges.headers();
+        while let Some(header) = head_iter.next().unwrap() {
+            println!("Header length is {}", header.length());
+        }
+        println!("####################");
+
+        println!("Debug Types:");
+        let mut iter_types = self.debug.dwarf.debug_types.units();
+        while let Some(unit) = iter_types.next().unwrap() {
+            println!("Types's length is {}", unit.unit_length());
+        }
+        println!("####################");
+    }
+
     /// Delete a global from the module (can either be an imported or locally-defined global).
     /// Use the global ID for this operation, not the import ID!
     pub fn delete_global(&mut self, global_id: GlobalID) {
@@ -1648,9 +1596,7 @@
             self.globals.get_kind(global_id)
         {
             self.imports.delete(*import_id);
->>>>>>> d993c097
-        }
-        println!("####################");
+        }
     }
 }
 
