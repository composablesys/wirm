//! Intermediate Representation of a wasm module.

use super::types::{DataType, Instruction, InstrumentationMode};
use crate::error::Error;
use crate::ir::function::FunctionModifier;
use crate::ir::id::{DataSegmentID, FunctionID, ImportsID, LocalID, MemoryID, TypeID};
use crate::ir::module::module_exports::{Export, ModuleExports};
use crate::ir::module::module_functions::{
    add_local, FuncKind, Function, Functions, ImportedFunction, LocalFunction,
};
use crate::ir::module::module_globals::{Global, ModuleGlobals};
use crate::ir::module::module_imports::{Import, ModuleImports};
use crate::ir::module::module_tables::ModuleTables;
use crate::ir::module::module_types::{FuncType, ModuleTypes};
use crate::ir::types::InstrumentationMode::{BlockAlt, BlockEntry, BlockExit, SemanticAfter};
use crate::ir::types::{
    BlockType, Body, CustomSections, DataSegment, DataSegmentKind, ElementItems, ElementKind,
    InstrumentationFlag,
};
<<<<<<< HEAD
use gimli::{read, Dwarf, DwarfFileType, EndianSlice, LittleEndian};
use wasm_encoder::reencode::Reencode;
use wasmparser::{MemoryType, Operator, Parser, Payload};

use super::types::DataType;
use crate::ir::wrappers::{
    get_section_id, indirect_namemap_parser2encoder, namemap_parser2encoder,
};
=======
use crate::ir::wrappers::{
    indirect_namemap_parser2encoder, namemap_parser2encoder, refers_to_func, update_fn_instr,
};
use crate::opcode::{Inject, Instrumenter};
use crate::{Location, Opcode};
use log::error;
use std::collections::HashMap;
use wasm_encoder::reencode::{Reencode, RoundtripReencoder};
use wasmparser::{ExternalKind, MemoryType, Operator, Parser, Payload};
>>>>>>> 66b61f52

pub mod module_exports;
pub mod module_functions;
pub mod module_globals;
pub mod module_imports;
pub mod module_tables;
pub mod module_types;

/// The DWARF debug section in input WebAssembly binary.
#[derive(Debug, Default)]
pub struct ModuleDebugData {
    /// DWARF debug data
    pub dwarf: read::Dwarf<Vec<u8>>,
}

#[derive(Clone, Debug)]
/// Intermediate Representation of a wasm module. See the [WASM Spec] for different sections.
///
/// [WASM Spec]: https://webassembly.github.io/spec/core/binary/modules.html
pub struct Module<'a> {
    /// Types
    pub types: ModuleTypes,
    /// Imports
    pub imports: ModuleImports<'a>,
    /// Mapping from function index to type index.
    /// Note that `|functions| == num_functions + num_imported_functions`
    pub functions: Functions<'a>,
    /// Each table has a type and optional initialization expression.
    pub tables: ModuleTables<'a>,
    /// Memories
    pub memories: Vec<MemoryType>,
    /// Globals
    pub globals: ModuleGlobals,
    /// Data Sections
    pub data: Vec<DataSegment>,
    pub data_count_section_exists: bool,
    /// Exports
    pub exports: ModuleExports,
    /// Index of the start function.
    pub start: Option<FunctionID>,
    /// Elements
    pub elements: Vec<(ElementKind<'a>, ElementItems<'a>)>,
    /// Custom Sections
    pub custom_sections: CustomSections<'a>,
    /// Number of local functions (not counting imported functions)
    pub num_functions: usize,
    /// Number of imported functions
    pub num_imported_functions: usize,
    /// name of module
    pub module_name: Option<String>,
    /// Dwarf debug data.
    pub debug: ModuleDebugData,

    pub(crate) num_imports_added: usize,

    // just a placeholder for round-trip
    pub(crate) local_names: wasm_encoder::IndirectNameMap,
    pub(crate) label_names: wasm_encoder::IndirectNameMap,
    pub(crate) type_names: wasm_encoder::NameMap,
    pub(crate) table_names: wasm_encoder::NameMap,
    pub(crate) memory_names: wasm_encoder::NameMap,
    pub(crate) global_names: wasm_encoder::NameMap,
    pub(crate) elem_names: wasm_encoder::NameMap,
    pub(crate) data_names: wasm_encoder::NameMap,
    pub(crate) field_names: wasm_encoder::IndirectNameMap,
    pub(crate) tag_names: wasm_encoder::NameMap,
}

impl<'a> Module<'a> {
    /// Parses a `Module` from a wasm binary.
    ///
    /// # Example
    ///
    /// ```no_run
    /// use orca::Module;
    ///
    /// let file = "path_to_file";
    /// let buff = wat::parse_file(file).expect("couldn't convert the input wat to Wasm");
    /// let module = Module::parse(&buff, false).unwrap();
    /// ```
    pub fn parse(wasm: &'a [u8], enable_multi_memory: bool) -> Result<Self, Error> {
        let parser = Parser::new(0);
        Module::parse_internal(wasm, enable_multi_memory, parser)
    }

    pub(crate) fn parse_internal(
        wasm: &'a [u8],
        enable_multi_memory: bool,
        parser: Parser,
    ) -> Result<Self, Error> {
        let mut imports: Vec<Import> = vec![];
        let mut types: Vec<FuncType> = vec![];
        let mut data = vec![];
        let mut tables = vec![];
        let mut memories = vec![];
        let mut functions = vec![];
        let mut elements = vec![];
        let mut code_section_count = 0;
        let mut code_sections = vec![];
        let mut globals = vec![];
        let mut exports = vec![];
        let mut start = None;
        let mut data_section_count = None;
        let mut custom_sections = vec![];
        let mut num_imported_functions = 0;

        let mut module_name: Option<String> = None;
        // for the other names, we directly encode it without passing them into the IR
        let mut local_names = wasm_encoder::IndirectNameMap::new();
        let mut label_names = wasm_encoder::IndirectNameMap::new();
        let mut type_names = wasm_encoder::NameMap::new();
        let mut table_names = wasm_encoder::NameMap::new();
        let mut memory_names = wasm_encoder::NameMap::new();
        let mut global_names = wasm_encoder::NameMap::new();
        let mut elem_names = wasm_encoder::NameMap::new();
        let mut data_names = wasm_encoder::NameMap::new();
        let mut field_names = wasm_encoder::IndirectNameMap::new();
        let mut tag_names = wasm_encoder::NameMap::new();

        // Flag that indicates whether the first dwarf section was parsed or not
        let mut debug_sections = vec![];

        for payload in parser.parse_all(wasm) {
            let payload = payload?;
            match payload {
                Payload::ImportSection(import_section_reader) => {
                    let mut temp = vec![];
                    // count number of imported functions
                    for import in import_section_reader.into_iter() {
                        let imp = Import::from(import?);
                        if imp.is_function() {
                            num_imported_functions += 1;
                        }
                        temp.push(imp);
                    }
                    imports.append(&mut temp);
                }
                Payload::TypeSection(type_section_reader) => {
                    for ty in type_section_reader.into_iter_err_on_gc_types() {
                        let fun_ty = ty?;
                        let params = fun_ty
                            .params()
                            .iter()
                            .map(|x| DataType::from(*x))
                            .collect::<Vec<_>>()
                            .into_boxed_slice();
                        let results = fun_ty
                            .results()
                            .iter()
                            .map(|x| DataType::from(*x))
                            .collect::<Vec<_>>()
                            .into_boxed_slice();

                        types.push(FuncType::new(params, results));
                    }
                }
                Payload::DataSection(data_section_reader) => {
                    data = data_section_reader
                        .into_iter()
                        .map(|sec| {
                            sec.map_err(Error::from)
                                .and_then(DataSegment::from_wasmparser)
                        })
                        .collect::<Result<_, _>>()?;
                }
                Payload::TableSection(table_section_reader) => {
                    tables = table_section_reader
                        .into_iter()
                        .map(|t| {
                            t.map_err(Error::from).map(|t| match t.init {
                                wasmparser::TableInit::RefNull => (t.ty, None),
                                wasmparser::TableInit::Expr(e) => (t.ty, Some(e)),
                            })
                        })
                        .collect::<Result<_, _>>()?;
                }
                Payload::MemorySection(memory_section_reader) => {
                    memories = memory_section_reader
                        .into_iter()
                        .collect::<Result<_, _>>()?;
                }
                Payload::FunctionSection(function_section_reader) => {
                    let temp: Vec<u32> = function_section_reader
                        .into_iter()
                        .collect::<Result<_, _>>()?;
                    functions.extend(temp.iter().map(|id| *id as TypeID));
                }
                Payload::GlobalSection(global_section_reader) => {
                    globals = global_section_reader
                        .into_iter()
                        .map(|g| Global::from_wasmparser(g?))
                        .collect::<Result<_, _>>()?;
                }
                Payload::ExportSection(export_section_reader) => {
                    for exp in export_section_reader.into_iter() {
                        exports.push(Export::from(exp?));
                    }
                }
                Payload::StartSection { func, range: _ } => {
                    if start.is_some() {
                        return Err(Error::MultipleStartSections);
                    }
                    start = Some(func as FunctionID);
                }
                Payload::ElementSection(element_section_reader) => {
                    for element in element_section_reader.into_iter() {
                        let element = element?;
                        let items = ElementItems::from_wasmparser(element.items.clone())?;
                        elements.push((ElementKind::from_wasmparser(element.kind)?, items));
                    }
                }
                Payload::DataCountSection { count, range: _ } => {
                    data_section_count = Some(count);
                }
                Payload::CodeSectionStart {
                    count,
                    range: _,
                    size: _,
                } => {
                    code_section_count = count as usize;
                }
                Payload::CodeSectionEntry(body) => {
                    let locals_reader = body.get_locals_reader()?;
                    let locals = locals_reader.into_iter().collect::<Result<Vec<_>, _>>()?;
                    let locals: Vec<(u32, DataType)> = locals
                        .iter()
                        .map(|(idx, val_type)| (*idx, DataType::from(*val_type)))
                        .collect();
                    // TODO: can I just iter locals once?
                    let num_locals = locals.iter().fold(0, |acc, x| acc + x.0) as usize;
                    let instructions = body
                        .get_operators_reader()?
                        .into_iter()
                        .collect::<Result<Vec<_>, _>>()?;
                    if let Some(last) = instructions.last() {
                        if let Operator::End = last {
                        } else {
                            return Err(Error::MissingFunctionEnd {
                                func_range: body.range(),
                            });
                        }
                    }
                    if !enable_multi_memory
                        && instructions.iter().any(|i| match i {
                            Operator::MemoryGrow { mem, .. } | Operator::MemorySize { mem, .. } => {
                                *mem != 0x00
                            }
                            _ => false,
                        })
                    {
                        return Err(Error::InvalidMemoryReservedByte {
                            func_range: body.range(),
                        });
                    }
                    let instructions_bool: Vec<_> =
                        instructions.into_iter().map(Instruction::new).collect();
                    code_sections.push(Body {
                        locals,
                        num_locals,
                        instructions: instructions_bool.clone(),
                        num_instructions: instructions_bool.len(),
                        name: None,
                    });
                }
                Payload::CustomSection(custom_section_reader) => {
                    match custom_section_reader.as_known() {
                        wasmparser::KnownCustom::Name(name_section_reader) => {
                            for subsection in name_section_reader {
                                #[allow(clippy::single_match)]
                                match subsection? {
                                    wasmparser::Name::Function(names) => {
                                        for name in names {
                                            let naming = name?;
                                            let abs_idx = naming.index;
                                            if abs_idx < num_imported_functions as u32 {
                                                let mut import_func_count = 0;
                                                // TODO: this is very expensive, can we optimize this?
                                                for import in imports.iter_mut() {
                                                    if import.is_function() {
                                                        if import_func_count == abs_idx {
                                                            import.custom_name =
                                                                Some(naming.name.to_string());
                                                            break;
                                                        }
                                                        import_func_count += 1;
                                                    }
                                                }
                                            } else {
                                                let rel_idx =
                                                    abs_idx - num_imported_functions as u32;
                                                // assert!(0 < rel_idx && rel_idx < code_sections.len() as u32);
                                                code_sections[rel_idx as usize].name =
                                                    Some(naming.name.to_string());
                                            }
                                        }
                                    }
                                    wasmparser::Name::Module { name, .. } => {
                                        module_name = Some(name.to_string());
                                    }
                                    wasmparser::Name::Local(names) => {
                                        local_names = indirect_namemap_parser2encoder(names);
                                    }
                                    wasmparser::Name::Label(names) => {
                                        label_names = indirect_namemap_parser2encoder(names);
                                    }
                                    wasmparser::Name::Type(names) => {
                                        type_names = namemap_parser2encoder(names);
                                    }
                                    wasmparser::Name::Table(names) => {
                                        table_names = namemap_parser2encoder(names);
                                    }
                                    wasmparser::Name::Memory(names) => {
                                        memory_names = namemap_parser2encoder(names);
                                    }
                                    wasmparser::Name::Global(names) => {
                                        global_names = namemap_parser2encoder(names);
                                    }
                                    wasmparser::Name::Element(names) => {
                                        elem_names = namemap_parser2encoder(names);
                                    }
                                    wasmparser::Name::Data(names) => {
                                        data_names = namemap_parser2encoder(names);
                                    }
                                    wasmparser::Name::Field(names) => {
                                        field_names = indirect_namemap_parser2encoder(names);
                                    }
                                    wasmparser::Name::Tag(names) => {
                                        tag_names = namemap_parser2encoder(names);
                                    }
                                    wasmparser::Name::Unknown { .. } => {}
                                }
                            }
                        }
                        _ => {
                            // If it's a dwarf section
                            match get_section_id(custom_section_reader.name()) {
                                None => custom_sections.push((
                                    custom_section_reader.name(),
                                    custom_section_reader.data(),
                                )),
                                Some(_section_id) => {
                                    debug_sections.push((
                                        custom_section_reader.name(),
                                        custom_section_reader.data(),
                                    ));
                                    // Do it regardless for now
                                    custom_sections.push((
                                        custom_section_reader.name(),
                                        custom_section_reader.data(),
                                    ));
                                }
                            }
                        }
                    }
                }
                Payload::Version {
                    num,
                    encoding: _,
                    range: _,
                } => {
                    if num != 1 {
                        return Err(Error::UnknownVersion(num as u32));
                    }
                }
                Payload::UnknownSection {
                    id,
                    contents: _,
                    range: _,
                } => return Err(Error::UnknownSection { section_id: id }),
                Payload::TagSection(_)
                | Payload::ModuleSection {
                    parser: _,
                    unchecked_range: _,
                }
                | Payload::InstanceSection(_)
                | Payload::CoreTypeSection(_)
                | Payload::ComponentSection {
                    parser: _,
                    unchecked_range: _,
                }
                | Payload::ComponentInstanceSection(_)
                | Payload::ComponentAliasSection(_)
                | Payload::ComponentTypeSection(_)
                | Payload::ComponentCanonicalSection(_)
                | Payload::ComponentStartSection { start: _, range: _ }
                | Payload::ComponentImportSection(_)
                | Payload::ComponentExportSection(_)
                | Payload::End(_) => {}
            }
        }
        let mut debug_vec = CustomSections::new(debug_sections);
        let debug = Module::parse_debug_sections(debug_vec);

        if code_section_count != code_sections.len() || code_section_count != functions.len() {
            return Err(Error::IncorrectCodeCounts {
                function_section_count: functions.len(),
                code_section_declared_count: code_section_count,
                code_section_actual_count: code_sections.len(),
            });
        }
        if let Some(data_count) = data_section_count {
            if data_count as usize != data.len() {
                return Err(Error::IncorrectDataCount {
                    declared_count: data_count as usize,
                    actual_count: data.len(),
                });
            }
        }

        // Add all the functions. First add all the imported functions as they have the first IDs
        let mut final_funcs = vec![];
        let mut imp_fn_id = 0;
        for (index, imp) in imports.iter().enumerate() {
            if let wasmparser::TypeRef::Func(u) = imp.ty {
                final_funcs.push(Function::new(
                    FuncKind::Import(ImportedFunction::new(index as ImportsID, u, imp_fn_id)),
                    Some(imp.name.parse().unwrap()),
                ));
                imp_fn_id += 1;
            }
        }
        // Local Functions
        for (index, code_sec) in code_sections.iter().enumerate() {
            let mut args = vec![];
            for i in 0..types[functions[index] as usize].params.len() {
                args.push(i as LocalID);
            }
            final_funcs.push(Function::new(
                FuncKind::Local(LocalFunction::new(
                    functions[index],
                    (num_imported_functions + index) as FunctionID,
                    (*code_sec).clone(),
                    args,
                )),
                (*code_sec).clone().name,
            ));
        }

        Ok(Module {
            types: ModuleTypes::new(types),
            imports: ModuleImports::new(imports),
            functions: Functions::new(final_funcs, num_imported_functions, code_sections.len()),
            tables: ModuleTables::new(tables),
            memories,
            globals: ModuleGlobals::new(globals),
            exports: ModuleExports::new(exports),
            start,
            elements,
            data_count_section_exists: data_section_count.is_some(),
            // code_sections: code_sections.clone(),
            data,
            custom_sections: CustomSections::new(custom_sections),
            num_functions: code_sections.len(),
            num_imported_functions,
            module_name,
            local_names,
            type_names,
            table_names,
            elem_names,
            memory_names,
            global_names,
            data_names,
            field_names,
            tag_names,
            label_names,
<<<<<<< HEAD
            debug,
=======
            num_imports_added: 0,
>>>>>>> 66b61f52
        })
    }

    /// Emit the module into a wasm binary file.
    pub fn emit_wasm(&mut self, file_name: &str) -> Result<(), std::io::Error> {
        let module = self.encode_internal();
        let wasm = module.finish();
        std::fs::write(file_name, wasm)?;
        Ok(())
    }

    /// Encode the module into a wasm binary.
    ///
    /// # Example
    ///
    /// ```no_run
    /// use orca::Module;
    ///
    /// let file = "path_to_file";
    /// let buff = wat::parse_file(file).expect("couldn't convert the input wat to Wasm");
    /// let mut module = Module::parse(&buff, false).unwrap();
    /// let result = module.encode();
    /// ```
    pub fn encode(&mut self) -> Vec<u8> {
        self.encode_internal().finish()
    }

    /// Visits the Orca Module and resolves the special instrumentation by
    /// translating them into the straightforward before/after/alt modes.
    fn resolve_special_instrumentation(&mut self) {
        if !self.num_functions > 0 {
            for rel_func_idx in self.num_imported_functions..self.functions.len() {
                let func_idx = rel_func_idx as FunctionID;
                if let FuncKind::Import(..) = &self.functions.get_kind(func_idx as FunctionID) {
                    // skip imports
                    continue;
                }

                let mut instr_func_on_entry = None;
                let mut instr_func_on_exit = None;
                if let FuncKind::Local(LocalFunction { instr_flag, .. }) =
                    self.functions.get_kind_mut(func_idx as FunctionID)
                {
                    if !instr_flag.has_special_instr {
                        // skip functions without special instrumentation!
                        continue;
                    }

                    // save off the function entry/exit special mode bodies
                    if !instr_flag.entry.is_empty() {
                        instr_func_on_entry = Some(instr_flag.entry.to_owned());
                        instr_flag.entry = vec![];
                    }
                    if !instr_flag.exit.is_empty() {
                        instr_func_on_exit = Some(instr_flag.exit.to_owned());
                        instr_flag.exit = vec![];
                    }
                }

                // initialize with 0 to store the func block!
                let mut block_stack: Vec<BlockID> = vec![0];
                let mut delete_block: Option<BlockID> = None;
                let mut retain_end = true;
                let mut resolve_on_else_or_end: HashMap<InstrumentationMode, InstrToInject> =
                    HashMap::new();
                let mut resolve_on_end: HashMap<
                    BlockID,
                    HashMap<InstrumentationMode, InstrToInject>,
                > = HashMap::new();
                let mut builder = self.functions.get_fn_modifier(func_idx).unwrap();

                // Must make copy to be able to iterate over body while calling builder.* methods that mutate the instrumentation flag!
                let readable_copy_of_body = builder.body.instructions.clone();
                for (
                    idx,
                    Instruction {
                        op,
                        instr_flag: instrumentation,
                    },
                ) in readable_copy_of_body.iter().enumerate()
                {
                    // resolve function-level instrumentation
                    if let Some(on_entry) = &mut instr_func_on_entry {
                        if !on_entry.is_empty() {
                            resolve_function_entry(&mut builder, on_entry, idx);
                        }
                    }
                    if let Some(on_exit) = &mut instr_func_on_exit {
                        if !on_exit.is_empty() {
                            resolve_function_exit(&mut builder, on_exit, idx);
                        }
                    }

                    // resolve instruction-level instrumentation
                    match op {
                        Operator::Block { .. } | Operator::Loop { .. } | Operator::If { .. } => {
                            // The block ID will just be the curr len of the stack!
                            block_stack.push(block_stack.len() as u32);

                            // Handle block alt
                            if let Some(block_alt) = &instrumentation.block_alt {
                                // only plan to handle if we're not already removing the block this instr is in
                                if delete_block.is_none()
                                    && plan_resolution_block_alt(
                                        block_alt,
                                        &mut builder,
                                        &mut retain_end,
                                        op,
                                        idx,
                                    )
                                {
                                    builder.clear_instr_at(
                                        Location::Module {
                                            func_idx: 0, // not used
                                            instr_idx: idx,
                                        },
                                        BlockAlt,
                                    );
                                    // we've got a match, which injected the alt body. continue to the next instruction
                                    delete_block = Some(*block_stack.last().unwrap());
                                    continue;
                                }
                            }

                            if delete_block.is_some() {
                                // delete this block and skip all instrumentation handling (like below)
                                builder.empty_alternate_at(Location::Module {
                                    func_idx: 0, // not used
                                    instr_idx: idx,
                                });
                                continue;
                            }
                        }
                        Operator::Else => {
                            // necessary for if statements with block_exit instrumentation
                            for (mode, instr_to_inject) in resolve_on_else_or_end.iter() {
                                // resolve bodies at the else
                                resolve_bodies(&mut builder, mode, instr_to_inject, idx);
                            }
                            resolve_on_else_or_end.clear();

                            // Handle block alt
                            if let Some(block_alt) = &instrumentation.block_alt {
                                // only plan to handle if we're not already removing the block this instr is in
                                if delete_block.is_none()
                                    && plan_resolution_block_alt(
                                        block_alt,
                                        &mut builder,
                                        &mut retain_end,
                                        op,
                                        idx,
                                    )
                                {
                                    builder.clear_instr_at(
                                        Location::Module {
                                            func_idx: 0, // not used
                                            instr_idx: idx,
                                        },
                                        BlockAlt,
                                    );
                                    // we've got a match, which injected the alt body. continue to the next instruction
                                    delete_block = Some(*block_stack.last().unwrap());
                                    continue;
                                }
                            }

                            if delete_block.is_some() {
                                // delete this block and skip all instrumentation handling (like below)
                                builder.empty_alternate_at(Location::Module {
                                    func_idx: 0, // not used
                                    instr_idx: idx,
                                });
                                continue;
                            }
                        }
                        Operator::End => {
                            // Pop the stack and check to see if we have instrumentation to inject!
                            if let Some(block_id) = block_stack.pop() {
                                if let Some(delete_block_id) = delete_block.as_mut() {
                                    // Delete the block, but don't remove the end if we say not to
                                    // should still process instrumentation on the end though...
                                    // (consider if/else where the else has an alt block)
                                    if (*delete_block_id).eq(&block_id) {
                                        // completing the alt block logic, clear state
                                        delete_block = None;
                                        if !retain_end {
                                            // delete this end and skip all instrumentation handling (like below)
                                            builder.empty_alternate_at(Location::Module {
                                                func_idx: 0, // not used
                                                instr_idx: idx,
                                            });
                                            retain_end = true;
                                            continue;
                                        }
                                        // fall through to the instrumentation handling
                                        retain_end = true;
                                    } else {
                                        // delete this instruction and skip all instrumentation handling (like below)
                                        builder.empty_alternate_at(Location::Module {
                                            func_idx: 0, // not used
                                            instr_idx: idx,
                                        });
                                        continue;
                                    }
                                }

                                // we've reached an end, make sure resolve_on_else is cleared!
                                // resolve bodies for else OR end
                                for (mode, instr_to_inject) in resolve_on_else_or_end.iter() {
                                    resolve_bodies(&mut builder, mode, instr_to_inject, idx);
                                }
                                resolve_on_else_or_end.clear();

                                // remove top of stack! (end of vec)
                                // remove it, so we don't try to re-inject!
                                if let Some(to_resolve) = resolve_on_end.remove(&block_id) {
                                    for (mode, instr_to_inject) in to_resolve.iter() {
                                        // resolve bodies at the end
                                        resolve_bodies(&mut builder, mode, instr_to_inject, idx);
                                    }
                                }
                            }
                        }
                        _ => {
                            // non block-structured opcodes
                            if delete_block.is_some() {
                                // delete this instruction and skip all instrumentation handling (like below)
                                builder.empty_alternate_at(Location::Module {
                                    func_idx: 0, // not used
                                    instr_idx: idx,
                                });
                                continue;
                            }
                        }
                    }

                    // plan instruction-level instrumentation resolution
                    // this must go after the above logic to ensure the block_id is on the top of the stack!
                    if instrumentation.has_instr() {
                        // this instruction has instrumentation, check if there is any to resolve!
                        let InstrumentationFlag {
                            semantic_after,
                            block_entry,
                            block_exit,
                            block_alt: _, // handled before here!
                            before: _,
                            after: _,
                            alternate: _,
                            current_mode: _,
                            // exhaustive to help identify where to add code to handle other special modes.
                        } = instrumentation;

                        // Handle block entry
                        if !block_entry.is_empty() {
                            resolve_block_entry(block_entry, &mut builder, op, idx);
                            builder.clear_instr_at(
                                Location::Module {
                                    func_idx: 0, // not used
                                    instr_idx: idx,
                                },
                                BlockEntry,
                            );
                        }

                        // Handle block exit
                        if !block_exit.is_empty() {
                            plan_resolution_block_exit(
                                block_exit,
                                &block_stack,
                                &mut resolve_on_else_or_end,
                                &mut resolve_on_end,
                                op,
                            );
                            builder.clear_instr_at(
                                Location::Module {
                                    func_idx: 0, // not used
                                    instr_idx: idx,
                                },
                                BlockExit,
                            );
                        }

                        // Handle semantic_after!
                        if !semantic_after.is_empty() {
                            plan_resolution_semantic_after(
                                semantic_after,
                                &mut builder,
                                &block_stack,
                                &mut resolve_on_end,
                                op,
                                idx,
                            );
                            builder.clear_instr_at(
                                Location::Module {
                                    func_idx: 0, // not used
                                    instr_idx: idx,
                                },
                                SemanticAfter,
                            );
                        }
                    }
                }
            }
        }
    }

    pub(crate) fn reorganise_functions(&mut self) {
        // Location where we may have to move an import (converted from local) to
        let mut new_imported_funcs = self.num_imported_functions;
        let mut num_deleted = 0;
        // Iterate over cloned functions list
        for (idx, func) in self.functions.clone().iter().enumerate() {
            // If the index is less than < imported funcs
            if idx < self.num_imported_functions {
                // If it is a local function, that means it was an import before
                if func.is_local() {
                    let f = self.functions.remove((idx - num_deleted) as FunctionID);
                    self.functions.push(f);
                    // decrement as this is the place where we might have to move an import to
                    new_imported_funcs -= 1;
                    // We update it here for the following case. A , B. A is moved to a position later than B, indices will reduce by 1 and we need the offset
                    num_deleted += 1;
                // If function was import but was deleted
                } else if func.deleted {
                    self.functions.remove((idx - num_deleted) as FunctionID);
                    new_imported_funcs -= 1;
                    num_deleted += 1;
                }
            } else {
                // If it's an import, was a local before
                if func.is_import() {
                    let f = self.functions.remove((idx - num_deleted) as FunctionID);
                    self.functions.insert(new_imported_funcs as FunctionID, f);
                    // increment as this is the place where we might have to move an import to
                    new_imported_funcs += 1;
                    // We do not update it here for the following case. A , B. A is moved to a position earlier than B, indices will not change and hence no need to update
                    // num_deleted += 1;
                }
                // If function was local but was deleted
                else if func.deleted {
                    self.functions.remove((idx - num_deleted) as FunctionID);
                    num_deleted += 1;
                }
            }
        }
    }

    pub(crate) fn get_function_mapping(&self) -> HashMap<i32, i32> {
        let mut mapping = HashMap::new();
        for (idx, func) in self.functions.iter().enumerate() {
            match &func.kind {
                FuncKind::Import(i) => {
                    mapping.insert(i.import_fn_id as i32, idx as i32);
                }
                FuncKind::Local(l) => {
                    mapping.insert(l.func_id as i32, idx as i32);
                }
            }
        }
        mapping
    }

    /// Encodes an Orca Module to a wasm_encoder Module.
    /// This requires a mutable reference to self due to the special instrumentation resolution step.
    pub(crate) fn encode_internal(&mut self) -> wasm_encoder::Module {
        // First resolve any instrumentation that needs to be translated to before/after/alt
        self.resolve_special_instrumentation();
        // Reorganise any functions that have to be done
        self.reorganise_functions();
        // Create the hashmap now
        let func_mapping = self.get_function_mapping();
        assert_eq!(self.functions.len(), func_mapping.len());

        let mut module = wasm_encoder::Module::new();
        let mut reencode = RoundtripReencoder;

        if !self.types.is_empty() {
            let mut types = wasm_encoder::TypeSection::new();

            for ty in self.types.iter() {
                let params = ty
                    .params
                    .iter()
                    .map(wasm_encoder::ValType::from)
                    .collect::<Vec<_>>();
                let results = ty
                    .results
                    .iter()
                    .map(wasm_encoder::ValType::from)
                    .collect::<Vec<_>>();

                types.function(params, results);
            }
            module.section(&types);
        }

        // initialize function name section
        let mut function_names = wasm_encoder::NameMap::new();
        if !self.imports.is_empty() {
            let mut imports = wasm_encoder::ImportSection::new();
            let mut import_func_idx = 0;
            for import in self.imports.iter() {
                if !import.deleted {
                    if import.is_function() {
                        if let Some(import_name) = &import.custom_name {
                            function_names.append(import_func_idx as u32, import_name);
                        }
                        import_func_idx += 1;
                    }
                    imports.import(
                        import.module,
                        import.name,
                        reencode.entity_type(import.ty).unwrap(),
                    );
                }
            }
            module.section(&imports);
        }

        if !self.functions.is_empty() {
            let mut functions = wasm_encoder::FunctionSection::new();
            for func in self.functions.iter() {
                if !func.deleted {
                    if let FuncKind::Local(l) = func.kind() {
                        functions.function(l.ty_id);
                    }
                }
            }
            module.section(&functions);
        }

        if !self.tables.is_empty() {
            let mut tables = wasm_encoder::TableSection::new();
            for (table_ty, init) in self.tables.iter() {
                let table_ty = wasm_encoder::TableType {
                    element_type: wasm_encoder::RefType {
                        nullable: table_ty.element_type.is_nullable(),
                        heap_type: reencode
                            .heap_type(table_ty.element_type.heap_type())
                            .unwrap(),
                    },
                    table64: table_ty.table64,
                    minimum: table_ty.initial, // TODO - Check if this maps
                    maximum: table_ty.maximum,
                    shared: table_ty.shared,
                };
                match init {
                    None => tables.table(table_ty),
                    Some(const_expr) => tables.table_with_init(
                        table_ty,
                        &reencode
                            .const_expr((*const_expr).clone())
                            .expect("Error in Converting Const Expr"),
                    ),
                };
            }
            module.section(&tables);
        }

        if !self.memories.is_empty() {
            let mut memories = wasm_encoder::MemorySection::new();
            for memory in self.memories.iter() {
                memories.memory(wasm_encoder::MemoryType::from(*memory));
            }
            module.section(&memories);
        }

        if !self.globals.is_empty() {
            let mut globals = wasm_encoder::GlobalSection::new();
            for global in self.globals.iter() {
                globals.global(
                    wasm_encoder::GlobalType {
                        val_type: reencode.val_type(global.ty.content_type).unwrap(),
                        mutable: global.ty.mutable,
                        shared: global.ty.shared,
                    },
                    &(*global).clone().init_expr.to_wasmencoder_type(),
                );
            }
            module.section(&globals);
        }

        if !self.exports.is_empty() {
            let mut exports = wasm_encoder::ExportSection::new();
            for export in self.exports.iter() {
                if !export.deleted {
                    match export.kind {
                        ExternalKind::Func => {
                            // println!("Export updation {:?}", export.index);
                            // Update the function indices
                            exports.export(
                                &export.name,
                                wasm_encoder::ExportKind::from(export.kind),
                                *func_mapping.get(&(export.index as i32)).unwrap() as u32,
                            );
                        }
                        _ => {
                            exports.export(
                                &export.name,
                                wasm_encoder::ExportKind::from(export.kind),
                                export.index,
                            );
                        }
                    }
                }
            }
            module.section(&exports);
        }

        if let Some(function_index) = self.start {
            module.section(&wasm_encoder::StartSection { function_index });
        }

        if !self.elements.is_empty() {
            let mut elements = wasm_encoder::ElementSection::new();
            let mut temp_const_exprs = vec![];
            let mut element_items = vec![];
            for (kind, items) in self.elements.iter() {
                temp_const_exprs.clear();
                element_items.clear();
                let element_items = match &items {
                    // TODO: Update the elements section based on additions/deletion
                    ElementItems::Functions(funcs) => {
                        element_items = funcs
                            .iter()
                            .map(|f| *func_mapping.get(&(*f as i32)).unwrap() as FunctionID)
                            .collect();
                        wasm_encoder::Elements::Functions(&element_items)
                    }
                    ElementItems::ConstExprs { ty, exprs } => {
                        temp_const_exprs.reserve(exprs.len());
                        for e in exprs.iter() {
                            temp_const_exprs.push(
                                reencode
                                    .const_expr((*e).clone())
                                    .expect("Unable to convert element constant expr"),
                            );
                        }
                        wasm_encoder::Elements::Expressions(
                            wasm_encoder::RefType {
                                nullable: ty.is_nullable(),
                                heap_type: reencode.heap_type(ty.heap_type()).unwrap(),
                            },
                            &temp_const_exprs,
                        )
                    }
                };

                match kind {
                    ElementKind::Passive => {
                        elements.passive(element_items);
                    }
                    ElementKind::Active {
                        table_index,
                        offset_expr,
                    } => {
                        elements.active(
                            *table_index,
                            &reencode
                                .const_expr((*offset_expr).clone())
                                .expect("Unable to convert offset expr"),
                            element_items,
                        );
                    }
                    ElementKind::Declared => {
                        elements.declared(element_items);
                    }
                }
            }
            module.section(&elements);
        }

        if self.data_count_section_exists {
            let data_count = wasm_encoder::DataCountSection {
                count: self.data.len() as u32,
            };
            module.section(&data_count);
        }

        if !self.num_functions > 0 {
            let mut code = wasm_encoder::CodeSection::new();
            for rel_func_idx in 0..self.functions.len() {
                if self.functions.is_deleted(rel_func_idx as FunctionID) {
                    continue;
                }
                if let FuncKind::Import(_) = &self.functions.get_kind(rel_func_idx as FunctionID) {
                    continue;
                }

                let func = self
                    .functions
                    .get_mut(rel_func_idx as FunctionID)
                    .unwrap_local_mut();
                let Body {
                    instructions,
                    locals,
                    name,
                    ..
                } = &mut func.body;
                let mut converted_locals = Vec::with_capacity(locals.len());
                for (c, ty) in locals {
                    converted_locals.push((*c, wasm_encoder::ValType::from(&*ty)));
                }
                let mut function = wasm_encoder::Function::new(converted_locals);
                let instr_len = instructions.len() - 1;
                for (
                    idx,
                    Instruction {
                        op,
                        instr_flag: instrument,
                    },
                ) in instructions.iter_mut().enumerate()
                {
                    if refers_to_func(op) {
                        update_fn_instr(op, &func_mapping);
                    }
                    if !instrument.has_instr() {
                        encode(&op.clone(), &mut function, &mut reencode);
                    } else {
                        // this instruction has instrumentation, handle it!
                        let InstrumentationFlag {
                            current_mode: _current_mode,
                            before,
                            after,
                            alternate,
                            semantic_after,
                            block_entry,
                            block_exit,
                            block_alt,
                        } = instrument;

                        // Check if special instrumentation modes have been resolved!
                        if !semantic_after.is_empty() {
                            error!("BUG: Semantic after instrumentation should be resolved already, please report.");
                        }
                        if !block_entry.is_empty() {
                            error!("BUG: Block entry instrumentation should be resolved already, please report.");
                        }
                        if !block_exit.is_empty() {
                            error!("BUG: Block exit instrumentation should be resolved already, please report.");
                        }
                        if !block_alt.is_none() {
                            error!("BUG: Block alt instrumentation should be resolved already, please report.");
                        }
                        // If we're at the `end` of the function, drop this instrumentation
                        let at_end = idx >= instr_len;

                        // First encode before instructions
                        update_call_and_encode(before, &func_mapping, &mut function, &mut reencode);

                        // If there are any alternate, encode the alternate
                        if !at_end && !alternate.is_none() {
                            if let Some(alt) = alternate {
                                update_call_and_encode(
                                    alt,
                                    &func_mapping,
                                    &mut function,
                                    &mut reencode,
                                );
                            }
                        } else {
                            encode(&op.clone(), &mut function, &mut reencode);
                        }

                        // Now encode the after instructions
                        if !at_end {
                            update_call_and_encode(
                                after,
                                &func_mapping,
                                &mut function,
                                &mut reencode,
                            );
                        }
                    }

                    fn update_call_and_encode(
                        instrs: &mut Vec<Operator>,
                        func_mapping: &HashMap<i32, i32>,
                        function: &mut wasm_encoder::Function,
                        reencode: &mut RoundtripReencoder,
                    ) {
                        for instr in instrs {
                            if refers_to_func(instr) {
                                update_fn_instr(instr, func_mapping);
                            }
                            encode(instr, function, reencode);
                        }
                    }
                    fn encode(
                        instr: &Operator,
                        function: &mut wasm_encoder::Function,
                        reencode: &mut RoundtripReencoder,
                    ) {
                        function.instruction(
                            &reencode
                                .instruction(instr.clone())
                                .expect("Unable to convert Instruction"),
                        );
                    }
                }
                if let Some(name) = name {
                    function_names.append(rel_func_idx as u32, name.as_str());
                }
                code.function(&function);
            }
            module.section(&code);
        }

        if !self.data.is_empty() {
            let mut data = wasm_encoder::DataSection::new();
            for segment in self.data.iter() {
                let segment_data = segment.data.iter().copied();
                match (*segment).clone().kind {
                    DataSegmentKind::Passive => data.passive(segment_data),
                    DataSegmentKind::Active {
                        memory_index,
                        offset_expr,
                    } => data.active(
                        memory_index,
                        &offset_expr.to_wasmencoder_type(),
                        segment_data,
                    ),
                };
            }
            module.section(&data);
        }

        // the name section is not stored in self.custom_sections anymore
        let mut names = wasm_encoder::NameSection::new();

        if let Some(module_name) = &self.module_name {
            names.module(module_name);
        }
        names.functions(&function_names);
        names.locals(&self.local_names);
        names.labels(&self.label_names);
        names.types(&self.type_names);
        names.tables(&self.table_names);
        names.memories(&self.memory_names);
        names.globals(&self.global_names);
        names.elements(&self.elem_names);
        names.data(&self.data_names);
        names.fields(&self.field_names);
        names.tag(&self.tag_names);

        module.section(&names);

        // encode the rest of custom sections
        for section in self.custom_sections.iter() {
            module.section(&wasm_encoder::CustomSection {
                name: std::borrow::Cow::Borrowed(section.name),
                data: std::borrow::Cow::Borrowed(section.data),
            });
        }

        module
    }

    /// Add a new Data Segment to the module.
    /// Returns the index of the new Data Segment in the Data Section.
    pub fn add_data(&mut self, data: DataSegment) -> DataSegmentID {
        let index = self.data.len();
        self.data.push(data);
        index as DataSegmentID
    }

    pub(crate) fn parse_debug_sections(
        &mut self,
        mut debug_sections: CustomSections,
    ) -> ModuleDebugData {
        let load_section = |id: gimli::SectionId| -> Vec<u8> {
            match debug_sections
                .iter_mut()
                .find(|section| section.name == id.name())
            {
                Some(section) => std::mem::take(&mut section.data.to_vec()),
                None => Vec::new(),
            }
        };

        ModuleDebugData {
            dwarf: Dwarf::load(load_section).unwrap(),
        }
    }

    /// Get the memory ID of a module. Does not support multiple memories
    pub fn get_memory_id(&self) -> Option<MemoryID> {
        if self.memories.len() > 1 {
            panic!("multiple memories unsupported")
        }

        if !self.memories.is_empty() {
            return Some(0 as MemoryID);
        }
        // module does not export a memory
        None
    }

    // Adds an imported function and returns the position in the module.functions
    pub(crate) fn add_import(&mut self, module: String, name: String, ty_id: TypeID) -> FunctionID {
        let import = Import {
            module: module.leak(),
            name: name.clone().leak(),
            ty: wasmparser::TypeRef::Func(ty_id),
            custom_name: None,
            deleted: false,
        };
        self.imports.add_func(import);
        let imp_fn_id = if self.num_functions > 0 {
            self.functions.len() as u32
        } else {
            self.imports.num_funcs - 1
        };
        imp_fn_id as FunctionID
    }

    /// Add a new function to the module. Returns the index of the imported function
    pub fn add_import_func(&mut self, module: String, name: String, ty_id: TypeID) -> ImportsID {
        let imp_fn_id = self.add_import(module, name.clone(), ty_id);

        // Add to function as well as it has imported functions
        self.functions.add_import_func(
            (self.imports.len() - 1) as ImportsID,
            ty_id,
            Some(name),
            imp_fn_id,
        );
        self.num_imports_added += 1;
        imp_fn_id
    }

    /// Delete an imported function
    pub fn delete_import_func(&mut self, import_id: ImportsID) {
        if import_id >= self.num_imported_functions as u32 {
            panic!("Invalid import function")
        }

        self.functions.delete(import_id);
        self.imports.delete(import_id);
        // self.num_imported_functions -= 1;
    }

    /// Convert an imported function to local
    pub fn convert_import_fn_to_local(
        &mut self,
        imports_id: ImportsID,
        local_function: LocalFunction<'a>,
    ) {
        if let FuncKind::Local(_) = self.functions.get_kind(imports_id as FunctionID) {
            panic!("This is a local function!");
        }
        self.delete_import_func(imports_id);
        self.functions
            .get_mut(imports_id as FunctionID)
            .set_kind(FuncKind::Local(local_function));
    }

    pub fn print_import(&self) {
        for i in self.imports.iter() {
            if !i.deleted {
                println!("{:?} {:?}", i.module, i.name);
            }
        }
    }

    /// Convert a local function to imported
    pub fn convert_local_fn_to_import(
        &mut self,
        function_id: FunctionID,
        module: String,
        name: String,
        type_id: TypeID,
    ) {
        if let FuncKind::Import(_) = self.functions.get_kind(function_id as FunctionID) {
            panic!("This is an imported function!");
        }
        // Delete the associated function
        self.functions.delete(function_id);
        // Add import function to imports
        self.add_import(module, name.clone(), type_id);
        let imported_function = ImportedFunction {
            import_id: (self.imports.len() - 1) as ImportsID,
            import_fn_id: function_id,
            ty_id: type_id,
        };

        self.functions
            .get_mut(function_id as FunctionID)
            .set_kind(FuncKind::Import(imported_function));
        self.functions.set_imported_fn_name(function_id, name);
    }

    /// Count number of imported function
    pub fn num_import_func(&self) -> u32 {
        self.num_imported_functions as u32
    }

    /// Set a function name to a function using its absolute index
    pub fn set_fn_name(&mut self, func_idx: FunctionID, name: String) {
        if func_idx < self.num_imported_functions as u32 {
            self.imports.set_name(name, func_idx);
        } else {
            self.functions.set_local_fn_name(func_idx, name);
        }
    }

    /// Create an empty Module
    pub fn new() -> Self {
        Module {
            types: ModuleTypes::new(vec![]),
            imports: ModuleImports::new(vec![]),
            functions: Functions::new(vec![], 0, 0),
            tables: ModuleTables::new(vec![]),
            memories: vec![],
            globals: ModuleGlobals::new(vec![]),
            exports: ModuleExports::new(vec![]),
            start: None,
            elements: vec![],
            data_count_section_exists: false,
            data: vec![],
            custom_sections: CustomSections::new(vec![]),
            num_functions: 0,
            num_imported_functions: 0,
            module_name: None,
            local_names: wasm_encoder::IndirectNameMap::new(),
            label_names: wasm_encoder::IndirectNameMap::new(),
            type_names: wasm_encoder::NameMap::new(),
            table_names: wasm_encoder::NameMap::new(),
            elem_names: wasm_encoder::NameMap::new(),
            memory_names: wasm_encoder::NameMap::new(),
            global_names: wasm_encoder::NameMap::new(),
            data_names: wasm_encoder::NameMap::new(),
            field_names: wasm_encoder::IndirectNameMap::new(),
            tag_names: wasm_encoder::NameMap::new(),
<<<<<<< HEAD
            debug: ModuleDebugData::default(),
=======
            num_imports_added: 0,
>>>>>>> 66b61f52
        }
    }
}

impl<'a> Default for Module<'a> {
    fn default() -> Self {
        Self::new()
    }
}

// ================================
// ==== Semantic After Helpers ====
// ================================

type BlockID = u32;
type InstrBody<'a> = Vec<Operator<'a>>;
struct InstrBodyFlagged<'a> {
    body: InstrBody<'a>,
    bool_flag: LocalID,
}
struct InstrToInject<'a> {
    flagged: Vec<InstrBodyFlagged<'a>>,
    not_flagged: Vec<InstrBody<'a>>,
}

fn resolve_function_entry<'a, 'b, 'c>(
    builder: &mut FunctionModifier<'a, 'b>,
    instr_func_on_entry: &mut InstrBody<'c>,
    idx: usize,
) where
    'c: 'b,
{
    if idx == 0 {
        // we're at the function entry!
        builder.before_at(Location::Module {
            func_idx: 0, // not used
            instr_idx: idx,
        });
        builder.inject_all(instr_func_on_entry);

        // remove the contents of the body now that it's been resolved
        instr_func_on_entry.clear();
    }
}

fn resolve_function_exit<'a, 'b, 'c>(
    builder: &mut FunctionModifier<'a, 'b>,
    instr_func_on_entry: &mut InstrBody<'c>,
    idx: usize,
) where
    'c: 'b,
{
    if idx == builder.body.instructions.len() - 1 {
        // we're at the end of the function!
        builder.before_at(Location::Module {
            func_idx: 0, // not used
            instr_idx: idx,
        });
        builder.inject_all(instr_func_on_entry);

        // remove the contents of the body now that it's been resolved
        instr_func_on_entry.clear();
    }
}

fn resolve_block_entry<'a, 'b, 'c>(
    block_entry: &InstrBody<'c>,
    builder: &mut FunctionModifier<'a, 'b>,
    op: &Operator,
    idx: usize,
) where
    'c: 'b,
{
    // convert instr to simple before/after/alt
    match op {
        Operator::Block { .. }
        | Operator::Loop { .. }
        | Operator::If { .. }
        | Operator::Else { .. } => {
            // just inject immediately after the start of the block
            builder.after_at(Location::Module {
                func_idx: 0, // not used
                instr_idx: idx,
            });
            builder.inject_all(block_entry);

            // no need to remove the contents of block_entry since we're actually
            // using a read-only copy!
        }
        _ => {
            // no need to remove the contents of block_entry since we're actually
            // using a read-only copy!
        }
    }
}

fn plan_resolution_block_exit<'a, 'b, 'c>(
    block_exit: &InstrBody<'c>,
    block_stack: &[BlockID],
    resolve_on_else_or_end: &mut HashMap<InstrumentationMode, InstrToInject<'c>>,
    resolve_on_end: &mut HashMap<BlockID, HashMap<InstrumentationMode, InstrToInject<'c>>>,
    op: &Operator,
) where
    'c: 'b,
{
    // save instrumentation to be converted to simple before/after/alt
    match op {
        Operator::If { .. } => {
            save_not_flagged_body_to_resolve_inner(
                resolve_on_else_or_end,
                InstrumentationMode::Before,
                block_exit,
            );
        }
        Operator::Block { .. } | Operator::Loop { .. } | Operator::Else { .. } => {
            // add body-to-inject as non-flagged
            let block_id = block_stack.last().unwrap(); // should always have something (e.g. func block)
            save_not_flagged_body_to_resolve(
                resolve_on_end,
                InstrumentationMode::Before,
                block_exit,
                *block_id,
            );
        }
        _ => {} // skip all other opcodes
    }
}

fn plan_resolution_block_alt<'a, 'b, 'c>(
    block_alt: &InstrBody<'c>,
    builder: &mut FunctionModifier<'a, 'b>,
    retain_end: &mut bool,
    op: &Operator,
    idx: usize,
) -> bool
where
    'c: 'b,
{
    // convert instr to simple before/after/alt
    let mut matched = false;
    match op {
        Operator::Block { .. }
        | Operator::Loop { .. }
        | Operator::If { .. }
        | Operator::Else { .. } => {
            let loc = Location::Module {
                func_idx: 0, // not used
                instr_idx: idx,
            };
            if !block_alt.is_empty() {
                // just inject immediately after the start of the block
                builder.alternate_at(loc);
                builder.inject_all(block_alt);
            } else {
                // remove the instruction!
                builder.empty_alternate_at(loc);
            }

            // no need to remove the contents of block_alt since we're actually
            // using a read-only copy!

            matched = true;
            *retain_end = false;
        }
        _ => {}
    }
    if let Operator::Else { .. } = op {
        // We want to keep the end for the module to still be valid (the if will be dangling)
        *retain_end = true;
    }
    matched
}

fn plan_resolution_semantic_after<'a, 'b, 'c>(
    semantic_after: &InstrBody<'c>,
    builder: &mut FunctionModifier<'a, 'b>,
    block_stack: &[BlockID],
    resolve_on_end: &mut HashMap<BlockID, HashMap<InstrumentationMode, InstrToInject<'c>>>,
    op: &Operator,
    idx: usize,
) where
    'c: 'b,
{
    // save instrumentation to be converted to simple before/after/alt
    match op {
        Operator::Block { .. }
        | Operator::Loop { .. }
        | Operator::If { .. }
        | Operator::Else { .. } => {
            // add body-to-inject as non-flagged
            let block_id = block_stack.last().unwrap(); // should always have something (e.g. func block)
            save_not_flagged_body_to_resolve(
                resolve_on_end,
                InstrumentationMode::After,
                semantic_after,
                *block_id,
            );
        }
        Operator::BrTable { targets } => {
            let bool_flag_id = create_bool_flag(builder, idx, op, semantic_after);
            targets.targets().for_each(|target| {
                if let Ok(relative_depth) = target {
                    save_flagged_body_to_resolve(
                        resolve_on_end,
                        InstrumentationMode::After,
                        semantic_after,
                        bool_flag_id,
                        relative_depth,
                        *block_stack.last().unwrap(),
                    );
                }
            });
            // handle the default as well
            save_flagged_body_to_resolve(
                resolve_on_end,
                InstrumentationMode::After,
                semantic_after,
                bool_flag_id,
                targets.default(),
                *block_stack.last().unwrap(),
            );
        }
        Operator::Br { relative_depth }
        | Operator::BrIf { relative_depth }
        | Operator::BrOnCast { relative_depth, .. }
        | Operator::BrOnCastFail { relative_depth, .. }
        | Operator::BrOnNonNull { relative_depth }
        | Operator::BrOnNull { relative_depth } => {
            let bool_flag_id = create_bool_flag(builder, idx, op, semantic_after);
            save_flagged_body_to_resolve(
                resolve_on_end,
                InstrumentationMode::After,
                semantic_after,
                bool_flag_id,
                *relative_depth,
                *block_stack.last().unwrap(),
            );
        }
        _ => {} // skip all other opcodes
    }
}

fn create_bool_flag<'a, 'b, 'c>(
    builder: &mut FunctionModifier<'a, 'b>,
    idx: usize,
    op: &Operator,
    semantic_after: &Vec<Operator<'c>>,
) -> LocalID
where
    'c: 'b,
{
    // add body-to-inject as flagged
    let bool_flag_id = add_local(
        DataType::I32,
        builder.args.len(),
        &mut builder.body.num_locals,
        &mut builder.body.locals,
    );

    // set flag to true before the opcode
    builder
        .before_at(Location::Module {
            func_idx: 0, // not used
            instr_idx: idx,
        })
        .i32_const(1)
        .local_set(bool_flag_id);

    // set flag to false after the opcode
    builder
        .after_at(Location::Module {
            func_idx: 0, // not used
            instr_idx: idx,
        })
        .i32_const(0)
        .local_set(bool_flag_id);

    // BrIf, BrOnCast, BrOnNonNull, BrOnNull
    // the bodies should be inserted immediately after too!
    // This is because there is a possibility of fallthrough.
    // The body will not be executed 2x since the flag is set
    // to `false` on fallthrough!
    match op {
        Operator::BrIf { .. }
        | Operator::BrOnCast { .. }
        | Operator::BrOnCastFail { .. }
        | Operator::BrOnNonNull { .. }
        | Operator::BrOnNull { .. } => {
            builder.inject_all(semantic_after.as_slice());
        }
        _ => {}
    }
    bool_flag_id
}

fn save_not_flagged_body_to_resolve<'a>(
    resolve_on_end: &mut HashMap<BlockID, HashMap<InstrumentationMode, InstrToInject<'a>>>,
    mode: InstrumentationMode,
    body: &Vec<Operator<'a>>,
    block_id: BlockID,
) {
    resolve_on_end
        .entry(block_id)
        .and_modify(|mode_to_instrs| {
            save_not_flagged_body_to_resolve_inner(mode_to_instrs, mode, body);
        })
        .or_insert(HashMap::from([(
            mode,
            InstrToInject {
                flagged: vec![],
                not_flagged: vec![body.to_owned()],
            },
        )]));
}

fn save_not_flagged_body_to_resolve_inner<'a>(
    inner: &mut HashMap<InstrumentationMode, InstrToInject<'a>>,
    mode: InstrumentationMode,
    body: &Vec<Operator<'a>>,
) {
    inner
        .entry(mode)
        .and_modify(|instr_to_inject| {
            instr_to_inject.not_flagged.push(body.to_owned());
        })
        .or_insert(InstrToInject {
            flagged: vec![],
            not_flagged: vec![body.to_owned()],
        });
}

fn save_flagged_body_to_resolve<'a>(
    to_resolve: &mut HashMap<BlockID, HashMap<InstrumentationMode, InstrToInject<'a>>>,
    mode: InstrumentationMode,
    body: &Vec<Operator<'a>>,
    bool_flag_id: LocalID,
    relative_depth: u32,
    curr_block: BlockID,
) {
    let block_id = curr_block - relative_depth;
    to_resolve
        .entry(block_id)
        .and_modify(|mode_to_instrs| {
            mode_to_instrs
                .entry(mode)
                .and_modify(|instr_to_inject| {
                    instr_to_inject.flagged.push(InstrBodyFlagged {
                        body: body.to_owned(),
                        bool_flag: bool_flag_id,
                    });
                })
                .or_insert(InstrToInject {
                    flagged: vec![InstrBodyFlagged {
                        body: body.to_owned(),
                        bool_flag: bool_flag_id,
                    }],
                    not_flagged: vec![],
                });
        })
        .or_insert(HashMap::from([(
            mode,
            InstrToInject {
                flagged: vec![InstrBodyFlagged {
                    body: body.to_owned(),
                    bool_flag: bool_flag_id,
                }],
                not_flagged: vec![],
            },
        )]));
}

fn resolve_bodies<'a, 'b, 'c>(
    builder: &mut FunctionModifier<'a, 'b>,
    mode: &InstrumentationMode,
    instr_to_inject: &InstrToInject<'c>,
    idx: usize,
) where
    'c: 'b,
{
    let InstrToInject {
        flagged,
        not_flagged,
    } = instr_to_inject;

    let mut is_first = true;
    // inject the bodies predicated with the flag
    for InstrBodyFlagged { body, bool_flag } in flagged.iter() {
        // Inject the bodies in the correct mode at the current END opcode
        let loc = Location::Module {
            func_idx: 0, // not used
            instr_idx: idx,
        };
        match mode {
            InstrumentationMode::Before => builder.before_at(loc),
            InstrumentationMode::After => builder.after_at(loc),
            _ => unreachable!(),
        };

        if is_first {
            // inject flag check
            builder.local_get(*bool_flag);
            builder.if_stmt(BlockType::Empty); // TODO -- This will break for instrumentation that returns stuff...
        } else {
            // injecting multiple, already have an if statement
            builder.else_stmt();
            // inject flag check
            builder.local_get(*bool_flag);
            builder.if_stmt(BlockType::Empty); // nested if for the if/else flow
        }

        // inject body
        builder.inject_all(body);
        if !is_first {
            // need to inject end of nested if!
            builder.end();
        }
        is_first = false;
    }
    if !flagged.is_empty() {
        // inject end of flag check (the outer if)
        builder.end();
    }

    // handle non-flagged bodies
    // Inject the bodies AFTER the current END opcode
    let loc = Location::Module {
        func_idx: 0, // not used
        instr_idx: idx,
    };
    match mode {
        InstrumentationMode::Before => builder.before_at(loc),
        InstrumentationMode::After => builder.after_at(loc),
        _ => unreachable!(),
    };
    for body in not_flagged.iter() {
        // inject body
        builder.inject_all(body);
    }
}<|MERGE_RESOLUTION|>--- conflicted
+++ resolved
@@ -17,16 +17,6 @@
     BlockType, Body, CustomSections, DataSegment, DataSegmentKind, ElementItems, ElementKind,
     InstrumentationFlag,
 };
-<<<<<<< HEAD
-use gimli::{read, Dwarf, DwarfFileType, EndianSlice, LittleEndian};
-use wasm_encoder::reencode::Reencode;
-use wasmparser::{MemoryType, Operator, Parser, Payload};
-
-use super::types::DataType;
-use crate::ir::wrappers::{
-    get_section_id, indirect_namemap_parser2encoder, namemap_parser2encoder,
-};
-=======
 use crate::ir::wrappers::{
     indirect_namemap_parser2encoder, namemap_parser2encoder, refers_to_func, update_fn_instr,
 };
@@ -36,7 +26,14 @@
 use std::collections::HashMap;
 use wasm_encoder::reencode::{Reencode, RoundtripReencoder};
 use wasmparser::{ExternalKind, MemoryType, Operator, Parser, Payload};
->>>>>>> 66b61f52
+use gimli::{read, Dwarf, DwarfFileType, EndianSlice, LittleEndian};
+use wasm_encoder::reencode::Reencode;
+use wasmparser::{MemoryType, Operator, Parser, Payload};
+
+use super::types::DataType;
+use crate::ir::wrappers::{
+    get_section_id, indirect_namemap_parser2encoder, namemap_parser2encoder,
+};
 
 pub mod module_exports;
 pub mod module_functions;
@@ -502,11 +499,8 @@
             field_names,
             tag_names,
             label_names,
-<<<<<<< HEAD
             debug,
-=======
             num_imports_added: 0,
->>>>>>> 66b61f52
         })
     }
 
@@ -1441,11 +1435,8 @@
             data_names: wasm_encoder::NameMap::new(),
             field_names: wasm_encoder::IndirectNameMap::new(),
             tag_names: wasm_encoder::NameMap::new(),
-<<<<<<< HEAD
+            num_imports_added: 0,
             debug: ModuleDebugData::default(),
-=======
-            num_imports_added: 0,
->>>>>>> 66b61f52
         }
     }
 }
