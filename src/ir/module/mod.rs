//! Intermediate Representation of a wasm module.

use super::types::{DataType, Instruction, InstrumentationMode};
use crate::error::Error;
use crate::ir::function::FunctionModifier;
use crate::ir::id::{DataSegmentID, FunctionID, ImportsID, LocalID, MemoryID, TypeID};
use crate::ir::module::module_exports::{Export, ModuleExports};
use crate::ir::module::module_functions::{
    add_local, FuncKind, Function, Functions, ImportedFunction, LocalFunction,
};
use crate::ir::module::module_globals::{Global, ModuleGlobals};
use crate::ir::module::module_imports::{Import, ModuleImports};
use crate::ir::module::module_tables::ModuleTables;
use crate::ir::module::module_types::{FuncType, ModuleTypes};
use crate::ir::types::{
    BlockType, Body, CustomSections, DataSegment, DataSegmentKind, ElementItems, ElementKind,
    InstrumentationFlag,
};
use crate::ir::wrappers::{
    indirect_namemap_parser2encoder, namemap_parser2encoder, refers_to_func, update_fn_instr,
};
use crate::opcode::{Inject, Instrumenter};
use crate::{Location, Opcode};
use log::error;
use std::collections::HashMap;
use wasm_encoder::reencode::{Reencode, RoundtripReencoder};
use wasmparser::{ExternalKind, MemoryType, Operator, Parser, Payload};

pub mod module_exports;
pub mod module_functions;
pub mod module_globals;
pub mod module_imports;
pub mod module_tables;
pub mod module_types;

#[derive(Clone, Debug)]
/// Intermediate Representation of a wasm module. See the [WASM Spec] for different sections.
///
/// [WASM Spec]: https://webassembly.github.io/spec/core/binary/modules.html
pub struct Module<'a> {
    /// Types
    pub types: ModuleTypes,
    /// Imports
    pub imports: ModuleImports<'a>,
    /// Mapping from function index to type index.
    /// Note that `|functions| == num_functions + num_imported_functions`
    pub functions: Functions<'a>,
    /// Each table has a type and optional initialization expression.
    pub tables: ModuleTables<'a>,
    /// Memories
    pub memories: Vec<MemoryType>,
    /// Globals
    pub globals: ModuleGlobals,
    /// Data Sections
    pub data: Vec<DataSegment>,
    pub data_count_section_exists: bool,
    /// Exports
    pub exports: ModuleExports,
    /// Index of the start function.
    pub start: Option<FunctionID>,
    /// Elements
    pub elements: Vec<(ElementKind<'a>, ElementItems<'a>)>,
    /// Custom Sections
    pub custom_sections: CustomSections<'a>,
    /// Number of local functions (not counting imported functions)
    pub num_functions: usize,
    /// Number of imported functions
    pub num_imported_functions: usize,
    /// name of module
    pub module_name: Option<String>,

    pub(crate) num_imports_added: usize,

    // just a placeholder for round-trip
    pub(crate) local_names: wasm_encoder::IndirectNameMap,
    pub(crate) label_names: wasm_encoder::IndirectNameMap,
    pub(crate) type_names: wasm_encoder::NameMap,
    pub(crate) table_names: wasm_encoder::NameMap,
    pub(crate) memory_names: wasm_encoder::NameMap,
    pub(crate) global_names: wasm_encoder::NameMap,
    pub(crate) elem_names: wasm_encoder::NameMap,
    pub(crate) data_names: wasm_encoder::NameMap,
    pub(crate) field_names: wasm_encoder::IndirectNameMap,
    pub(crate) tag_names: wasm_encoder::NameMap,
}

impl<'a> Module<'a> {
    /// Parses a `Module` from a wasm binary.
    ///
    /// # Example
    ///
    /// ```no_run
    /// use orca::Module;
    ///
    /// let file = "path_to_file";
    /// let buff = wat::parse_file(file).expect("couldn't convert the input wat to Wasm");
    /// let module = Module::parse(&buff, false).unwrap();
    /// ```
    pub fn parse(wasm: &'a [u8], enable_multi_memory: bool) -> Result<Self, Error> {
        let parser = Parser::new(0);
        Module::parse_internal(wasm, enable_multi_memory, parser)
    }

    pub(crate) fn parse_internal(
        wasm: &'a [u8],
        enable_multi_memory: bool,
        parser: Parser,
    ) -> Result<Self, Error> {
        let mut imports: Vec<Import> = vec![];
        let mut types: Vec<FuncType> = vec![];
        let mut data = vec![];
        let mut tables = vec![];
        let mut memories = vec![];
        let mut functions = vec![];
        let mut elements = vec![];
        let mut code_section_count = 0;
        let mut code_sections = vec![];
        let mut globals = vec![];
        let mut exports = vec![];
        let mut start = None;
        let mut data_section_count = None;
        let mut custom_sections = vec![];
        let mut num_imported_functions = 0;

        let mut module_name: Option<String> = None;
        // for the other names, we directly encode it without passing them into the IR
        let mut local_names = wasm_encoder::IndirectNameMap::new();
        let mut label_names = wasm_encoder::IndirectNameMap::new();
        let mut type_names = wasm_encoder::NameMap::new();
        let mut table_names = wasm_encoder::NameMap::new();
        let mut memory_names = wasm_encoder::NameMap::new();
        let mut global_names = wasm_encoder::NameMap::new();
        let mut elem_names = wasm_encoder::NameMap::new();
        let mut data_names = wasm_encoder::NameMap::new();
        let mut field_names = wasm_encoder::IndirectNameMap::new();
        let mut tag_names = wasm_encoder::NameMap::new();

        for payload in parser.parse_all(wasm) {
            let payload = payload?;
            match payload {
                Payload::ImportSection(import_section_reader) => {
                    let mut temp = vec![];
                    // count number of imported functions
                    for import in import_section_reader.into_iter() {
                        let imp = Import::from(import?);
                        if imp.is_function() {
                            num_imported_functions += 1;
                        }
                        temp.push(imp);
                    }
                    imports.append(&mut temp);
                }
                Payload::TypeSection(type_section_reader) => {
                    for ty in type_section_reader.into_iter_err_on_gc_types() {
                        let fun_ty = ty?;
                        let params = fun_ty
                            .params()
                            .iter()
                            .map(|x| DataType::from(*x))
                            .collect::<Vec<_>>()
                            .into_boxed_slice();
                        let results = fun_ty
                            .results()
                            .iter()
                            .map(|x| DataType::from(*x))
                            .collect::<Vec<_>>()
                            .into_boxed_slice();

                        types.push(FuncType::new(params, results));
                    }
                }
                Payload::DataSection(data_section_reader) => {
                    data = data_section_reader
                        .into_iter()
                        .map(|sec| {
                            sec.map_err(Error::from)
                                .and_then(DataSegment::from_wasmparser)
                        })
                        .collect::<Result<_, _>>()?;
                }
                Payload::TableSection(table_section_reader) => {
                    tables = table_section_reader
                        .into_iter()
                        .map(|t| {
                            t.map_err(Error::from).map(|t| match t.init {
                                wasmparser::TableInit::RefNull => (t.ty, None),
                                wasmparser::TableInit::Expr(e) => (t.ty, Some(e)),
                            })
                        })
                        .collect::<Result<_, _>>()?;
                }
                Payload::MemorySection(memory_section_reader) => {
                    memories = memory_section_reader
                        .into_iter()
                        .collect::<Result<_, _>>()?;
                }
                Payload::FunctionSection(function_section_reader) => {
                    let temp: Vec<u32> = function_section_reader
                        .into_iter()
                        .collect::<Result<_, _>>()?;
                    functions.extend(temp.iter().map(|id| *id as TypeID));
                }
                Payload::GlobalSection(global_section_reader) => {
                    globals = global_section_reader
                        .into_iter()
                        .map(|g| Global::from_wasmparser(g?))
                        .collect::<Result<_, _>>()?;
                }
                Payload::ExportSection(export_section_reader) => {
                    for exp in export_section_reader.into_iter() {
                        exports.push(Export::from(exp?));
                    }
                }
                Payload::StartSection { func, range: _ } => {
                    if start.is_some() {
                        return Err(Error::MultipleStartSections);
                    }
                    start = Some(func as FunctionID);
                }
                Payload::ElementSection(element_section_reader) => {
                    for element in element_section_reader.into_iter() {
                        let element = element?;
                        let items = ElementItems::from_wasmparser(element.items.clone())?;
                        elements.push((ElementKind::from_wasmparser(element.kind)?, items));
                    }
                }
                Payload::DataCountSection { count, range: _ } => {
                    data_section_count = Some(count);
                }
                Payload::CodeSectionStart {
                    count,
                    range: _,
                    size: _,
                } => {
                    code_section_count = count as usize;
                }
                Payload::CodeSectionEntry(body) => {
                    let locals_reader = body.get_locals_reader()?;
                    let locals = locals_reader.into_iter().collect::<Result<Vec<_>, _>>()?;
                    let locals: Vec<(u32, DataType)> = locals
                        .iter()
                        .map(|(idx, val_type)| (*idx, DataType::from(*val_type)))
                        .collect();
                    // TODO: can I just iter locals once?
                    let num_locals = locals.iter().fold(0, |acc, x| acc + x.0) as usize;
                    let instructions = body
                        .get_operators_reader()?
                        .into_iter()
                        .collect::<Result<Vec<_>, _>>()?;
                    if let Some(last) = instructions.last() {
                        if let Operator::End = last {
                        } else {
                            return Err(Error::MissingFunctionEnd {
                                func_range: body.range(),
                            });
                        }
                    }
                    if !enable_multi_memory
                        && instructions.iter().any(|i| match i {
                            Operator::MemoryGrow { mem, .. } | Operator::MemorySize { mem, .. } => {
                                *mem != 0x00
                            }
                            _ => false,
                        })
                    {
                        return Err(Error::InvalidMemoryReservedByte {
                            func_range: body.range(),
                        });
                    }
                    let instructions_bool: Vec<_> =
                        instructions.into_iter().map(Instruction::new).collect();
                    code_sections.push(Body {
                        locals,
                        num_locals,
                        instructions: instructions_bool.clone(),
                        num_instructions: instructions_bool.len(),
                        name: None,
                    });
                }
                Payload::CustomSection(custom_section_reader) => {
                    match custom_section_reader.as_known() {
                        wasmparser::KnownCustom::Name(name_section_reader) => {
                            for subsection in name_section_reader {
                                #[allow(clippy::single_match)]
                                match subsection? {
                                    wasmparser::Name::Function(names) => {
                                        for name in names {
                                            let naming = name?;
                                            let abs_idx = naming.index;
                                            if abs_idx < num_imported_functions as u32 {
                                                let mut import_func_count = 0;
                                                // TODO: this is very expensive, can we optimize this?
                                                for import in imports.iter_mut() {
                                                    if import.is_function() {
                                                        if import_func_count == abs_idx {
                                                            import.import_name =
                                                                Some(naming.name.to_string());
                                                            break;
                                                        }
                                                        import_func_count += 1;
                                                    }
                                                }
                                            } else {
                                                let rel_idx =
                                                    abs_idx - num_imported_functions as u32;
                                                // assert!(0 < rel_idx && rel_idx < code_sections.len() as u32);
                                                code_sections[rel_idx as usize].name =
                                                    Some(naming.name.to_string());
                                            }
                                        }
                                    }
                                    wasmparser::Name::Module { name, .. } => {
                                        module_name = Some(name.to_string());
                                    }
                                    wasmparser::Name::Local(names) => {
                                        local_names = indirect_namemap_parser2encoder(names);
                                    }
                                    wasmparser::Name::Label(names) => {
                                        label_names = indirect_namemap_parser2encoder(names);
                                    }
                                    wasmparser::Name::Type(names) => {
                                        type_names = namemap_parser2encoder(names);
                                    }
                                    wasmparser::Name::Table(names) => {
                                        table_names = namemap_parser2encoder(names);
                                    }
                                    wasmparser::Name::Memory(names) => {
                                        memory_names = namemap_parser2encoder(names);
                                    }
                                    wasmparser::Name::Global(names) => {
                                        global_names = namemap_parser2encoder(names);
                                    }
                                    wasmparser::Name::Element(names) => {
                                        elem_names = namemap_parser2encoder(names);
                                    }
                                    wasmparser::Name::Data(names) => {
                                        data_names = namemap_parser2encoder(names);
                                    }
                                    wasmparser::Name::Field(names) => {
                                        field_names = indirect_namemap_parser2encoder(names);
                                    }
                                    wasmparser::Name::Tag(names) => {
                                        tag_names = namemap_parser2encoder(names);
                                    }
                                    wasmparser::Name::Unknown { .. } => {}
                                }
                            }
                        }
                        wasmparser::KnownCustom::Producers(producer_section_reader) => {
                            let field = producer_section_reader
                                .into_iter()
                                .next()
                                .unwrap()
                                .expect("producers field");
                            let _value = field
                                .values
                                .into_iter()
                                .collect::<Result<Vec<_>, _>>()
                                .expect("values");
                            custom_sections
                                .push((custom_section_reader.name(), custom_section_reader.data()));
                        }
                        _ => {
                            custom_sections
                                .push((custom_section_reader.name(), custom_section_reader.data()));
                        }
                    }
                }
                Payload::Version {
                    num,
                    encoding: _,
                    range: _,
                } => {
                    if num != 1 {
                        return Err(Error::UnknownVersion(num as u32));
                    }
                }
                Payload::UnknownSection {
                    id,
                    contents: _,
                    range: _,
                } => return Err(Error::UnknownSection { section_id: id }),
                Payload::TagSection(_)
                | Payload::ModuleSection {
                    parser: _,
                    unchecked_range: _,
                }
                | Payload::InstanceSection(_)
                | Payload::CoreTypeSection(_)
                | Payload::ComponentSection {
                    parser: _,
                    unchecked_range: _,
                }
                | Payload::ComponentInstanceSection(_)
                | Payload::ComponentAliasSection(_)
                | Payload::ComponentTypeSection(_)
                | Payload::ComponentCanonicalSection(_)
                | Payload::ComponentStartSection { start: _, range: _ }
                | Payload::ComponentImportSection(_)
                | Payload::ComponentExportSection(_)
                | Payload::End(_) => {}
            }
        }
        if code_section_count != code_sections.len() || code_section_count != functions.len() {
            return Err(Error::IncorrectCodeCounts {
                function_section_count: functions.len(),
                code_section_declared_count: code_section_count,
                code_section_actual_count: code_sections.len(),
            });
        }
        if let Some(data_count) = data_section_count {
            if data_count as usize != data.len() {
                return Err(Error::IncorrectDataCount {
                    declared_count: data_count as usize,
                    actual_count: data.len(),
                });
            }
        }

        // Add all the functions. First add all the imported functions as they have the first IDs
        let mut final_funcs = vec![];
        let mut imp_fn_id = 0;
        for (index, imp) in imports.iter().enumerate() {
            if let wasmparser::TypeRef::Func(u) = imp.ty {
                final_funcs.push(Function::new(
                    FuncKind::Import(ImportedFunction::new(index as ImportsID, u, imp_fn_id)),
                    Some(imp.name.parse().unwrap()),
                ));
                imp_fn_id += 1;
            }
        }
        // Local Functions
        for (index, code_sec) in code_sections.iter().enumerate() {
            let mut args = vec![];
            for i in 0..types[functions[index] as usize].params.len() {
                args.push(i as LocalID);
            }
            final_funcs.push(Function::new(
                FuncKind::Local(LocalFunction::new(
                    functions[index],
                    (num_imported_functions + index) as FunctionID,
                    (*code_sec).clone(),
                    args,
                )),
                (*code_sec).clone().name,
            ));
        }

        Ok(Module {
            types: ModuleTypes::new(types),
            imports: ModuleImports::new(imports),
            functions: Functions::new(final_funcs, num_imported_functions, code_sections.len()),
            tables: ModuleTables::new(tables),
            memories,
            globals: ModuleGlobals::new(globals),
            exports: ModuleExports::new(exports),
            start,
            elements,
            data_count_section_exists: data_section_count.is_some(),
            // code_sections: code_sections.clone(),
            data,
            custom_sections: CustomSections::new(custom_sections),
            num_functions: code_sections.len(),
            num_imported_functions,
            module_name,
            local_names,
            type_names,
            table_names,
            elem_names,
            memory_names,
            global_names,
            data_names,
            field_names,
            tag_names,
            label_names,
            num_imports_added: 0,
        })
    }

    /// Emit the module into a wasm binary file.
    pub fn emit_wasm(&mut self, file_name: &str) -> Result<(), std::io::Error> {
        let module = self.encode_internal();
        let wasm = module.finish();
        std::fs::write(file_name, wasm)?;
        Ok(())
    }

    /// Encode the module into a wasm binary.
    ///
    /// # Example
    ///
    /// ```no_run
    /// use orca::Module;
    ///
    /// let file = "path_to_file";
    /// let buff = wat::parse_file(file).expect("couldn't convert the input wat to Wasm");
    /// let mut module = Module::parse(&buff, false).unwrap();
    /// let result = module.encode();
    /// ```
    pub fn encode(&mut self) -> Vec<u8> {
        self.encode_internal().finish()
    }

    /// Visits the Orca Module and resolves the special instrumentation by
    /// translating them into the straightforward before/after/alt modes.
    fn resolve_special_instrumentation(&mut self) {
        if !self.num_functions > 0 {
            for rel_func_idx in self.num_imported_functions..self.functions.len() {
                let func_idx = rel_func_idx as FunctionID;
                if let FuncKind::Import(..) = &self.functions.get_kind(func_idx as FunctionID) {
                    // skip imports
                    continue;
                }

                let mut instr_func_on_entry = None;
                let mut instr_func_on_exit = None;
                if let FuncKind::Local(LocalFunction { instr_flag, .. }) =
                    self.functions.get_kind_mut(func_idx as FunctionID)
                {
                    if !instr_flag.has_special_instr {
                        // skip functions without special instrumentation!
                        continue;
                    }

                    // save off the function entry/exit special mode bodies
                    if !instr_flag.entry.is_empty() {
                        instr_func_on_entry = Some(instr_flag.entry.to_owned());
                        instr_flag.entry = vec![];
                    }
                    if !instr_flag.exit.is_empty() {
                        instr_func_on_exit = Some(instr_flag.exit.to_owned());
                        instr_flag.exit = vec![];
                    }
                }

                // initialize with 0 to store the func block!
                let mut block_stack: Vec<BlockID> = vec![0];
                let mut delete_block: Option<BlockID> = None;
                let mut retain_end = true;
                let mut resolve_on_else_or_end: HashMap<InstrumentationMode, InstrToInject> =
                    HashMap::new();
                let mut resolve_on_end: HashMap<
                    BlockID,
                    HashMap<InstrumentationMode, InstrToInject>,
                > = HashMap::new();
                let mut builder = self.functions.get_fn_modifier(func_idx).unwrap();

                // Must make copy to be able to iterate over body while calling builder.* methods that mutate the instrumentation flag!
                let readable_copy_of_body = builder.body.instructions.clone();
                for (
                    idx,
                    Instruction {
                        op,
                        instr_flag: instrumentation,
                    },
                ) in readable_copy_of_body.iter().enumerate()
                {
                    // resolve function-level instrumentation
                    if let Some(on_entry) = &mut instr_func_on_entry {
                        if !on_entry.is_empty() {
                            resolve_function_entry(&mut builder, on_entry, idx);
                        }
                    }
                    if let Some(on_exit) = &mut instr_func_on_exit {
                        if !on_exit.is_empty() {
                            resolve_function_exit(&mut builder, on_exit, idx);
                        }
                    }

                    // resolve instruction-level instrumentation
                    match op {
                        Operator::Block { .. } | Operator::Loop { .. } | Operator::If { .. } => {
                            // The block ID will just be the curr len of the stack!
                            block_stack.push(block_stack.len() as u32);

                            // Handle block alt
                            if let Some(block_alt) = &instrumentation.block_alt {
                                // only plan to handle if we're not already removing the block this instr is in
                                if delete_block.is_none()
                                    && plan_resolution_block_alt(
                                        block_alt,
                                        &mut builder,
                                        &mut retain_end,
                                        op,
                                        idx,
                                    )
                                {
                                    // we've got a match, which injected the alt body. continue to the next instruction
                                    delete_block = Some(*block_stack.last().unwrap());
                                    continue;
                                }
                            }

                            if delete_block.is_some() {
                                // delete this block and skip all instrumentation handling (like below)
                                builder.empty_alternate_at(Location::Module {
                                    func_idx: 0, // not used
                                    instr_idx: idx,
                                });
                                continue;
                            }
                        }
                        Operator::Else => {
                            // necessary for if statements with block_exit instrumentation
                            for (mode, instr_to_inject) in resolve_on_else_or_end.iter() {
                                // resolve bodies at the else
                                resolve_bodies(&mut builder, mode, instr_to_inject, idx);
                            }
                            resolve_on_else_or_end.clear();

                            // Handle block alt
                            if let Some(block_alt) = &instrumentation.block_alt {
                                // only plan to handle if we're not already removing the block this instr is in
                                if delete_block.is_none()
                                    && plan_resolution_block_alt(
                                        block_alt,
                                        &mut builder,
                                        &mut retain_end,
                                        op,
                                        idx,
                                    )
                                {
                                    // we've got a match, which injected the alt body. continue to the next instruction
                                    delete_block = Some(*block_stack.last().unwrap());
                                    continue;
                                }
                            }

                            if delete_block.is_some() {
                                // delete this block and skip all instrumentation handling (like below)
                                builder.empty_alternate_at(Location::Module {
                                    func_idx: 0, // not used
                                    instr_idx: idx,
                                });
                                continue;
                            }
                        }
                        Operator::End => {
                            // Pop the stack and check to see if we have instrumentation to inject!
                            if let Some(block_id) = block_stack.pop() {
                                if let Some(delete_block_id) = delete_block.as_mut() {
                                    // Delete the block, but don't remove the end if we say not to
                                    // should still process instrumentation on the end though...
                                    // (consider if/else where the else has an alt block)
                                    if (*delete_block_id).eq(&block_id) {
                                        // completing the alt block logic, clear state
                                        delete_block = None;
                                        if !retain_end {
                                            // delete this end and skip all instrumentation handling (like below)
                                            builder.empty_alternate_at(Location::Module {
                                                func_idx: 0, // not used
                                                instr_idx: idx,
                                            });
                                            retain_end = true;
                                            continue;
                                        }
                                        // fall through to the instrumentation handling
                                        retain_end = true;
                                    } else {
                                        // delete this instruction and skip all instrumentation handling (like below)
                                        builder.empty_alternate_at(Location::Module {
                                            func_idx: 0, // not used
                                            instr_idx: idx,
                                        });
                                        continue;
                                    }
                                }

                                // we've reached an end, make sure resolve_on_else is cleared!
                                // resolve bodies for else OR end
                                for (mode, instr_to_inject) in resolve_on_else_or_end.iter() {
                                    resolve_bodies(&mut builder, mode, instr_to_inject, idx);
                                }
                                resolve_on_else_or_end.clear();

                                // remove top of stack! (end of vec)
                                // remove it, so we don't try to re-inject!
                                if let Some(to_resolve) = resolve_on_end.remove(&block_id) {
                                    for (mode, instr_to_inject) in to_resolve.iter() {
                                        // resolve bodies at the end
                                        resolve_bodies(&mut builder, mode, instr_to_inject, idx);
                                    }
                                }
                            }
                        }
                        _ => {
                            // non block-structured opcodes
                            if delete_block.is_some() {
                                // delete this instruction and skip all instrumentation handling (like below)
                                builder.empty_alternate_at(Location::Module {
                                    func_idx: 0, // not used
                                    instr_idx: idx,
                                });
                                continue;
                            }
                        }
                    }

                    // plan instruction-level instrumentation resolution
                    // this must go after the above logic to ensure the block_id is on the top of the stack!
                    if instrumentation.has_instr() {
                        // this instruction has instrumentation, check if there is any to resolve!
                        let InstrumentationFlag {
                            semantic_after,
                            block_entry,
                            block_exit,
                            block_alt: _, // handled before here!
                            before: _,
                            after: _,
                            alternate: _,
                            current_mode: _,
                            // exhaustive to help identify where to add code to handle other special modes.
                        } = instrumentation;

                        // Handle block entry
                        if !block_entry.is_empty() {
                            resolve_block_entry(block_entry, &mut builder, op, idx);
                        }

                        // Handle block exit
                        if !block_exit.is_empty() {
                            plan_resolution_block_exit(
                                block_exit,
                                &block_stack,
                                &mut resolve_on_else_or_end,
                                &mut resolve_on_end,
                                op,
                            );
                        }

                        // Handle semantic_after!
                        if !semantic_after.is_empty() {
                            plan_resolution_semantic_after(
                                semantic_after,
                                &mut builder,
                                &block_stack,
                                &mut resolve_on_end,
                                op,
                                idx,
                            );
                        }
                    }
                }
            }
        }
    }

    pub(crate) fn reorganise_functions(&mut self) {
        // Location where we may have to move an import (converted from local) to
        let mut new_imported_funcs = self.num_imported_functions;
        let mut num_deleted = 0;
        // Iterate over cloned functions list
        for (idx, func) in self.functions.clone().iter().enumerate() {
            // If the index is less than < imported funcs
            if idx < self.num_imported_functions {
                // If it is a local function, that means it was an import before
                if func.is_local() {
                    let f = self.functions.remove((idx - num_deleted) as FunctionID);
                    self.functions.push(f);
                    // decrement as this is the place where we might have to move an import to
                    new_imported_funcs -= 1;
                    num_deleted += 1;
                // If function was import but was deleted
                } else if func.deleted {
                    self.functions.remove((idx - num_deleted) as FunctionID);
                    new_imported_funcs -= 1;
                    num_deleted += 1;
                }
            } else {
                // If it's an import, was a local before
                if func.is_import() {
                    let f = self.functions.remove((idx - num_deleted) as FunctionID);
                    self.functions.insert(new_imported_funcs as FunctionID, f);
                    // increment as this is the place where we might have to move an import to
                    new_imported_funcs += 1;
                    num_deleted += 1;
                }
                // If function was local but was deleted
                else if func.deleted {
                    self.functions.remove((idx - num_deleted) as FunctionID);
                    num_deleted += 1;
                }
            }
        }
    }

    pub(crate) fn get_function_mapping(&self) -> HashMap<i32, i32> {
        let mut mapping = HashMap::new();
        for (idx, func) in self.functions.iter().enumerate() {
            match &func.kind {
                FuncKind::Import(i) => {
                    mapping.insert(i.import_fn_id as i32, idx as i32);
                }
                FuncKind::Local(l) => {
                    mapping.insert(l.func_id as i32, idx as i32);
                }
            }
        }
        mapping
    }

    /// Encodes an Orca Module to a wasm_encoder Module.
    /// This requires a mutable reference to self due to the special instrumentation resolution step.
    pub(crate) fn encode_internal(&mut self) -> wasm_encoder::Module {
        // First resolve any instrumentation that needs to be translated to before/after/alt
        self.resolve_special_instrumentation();
        // Reorganise any functions that have to be done
        self.reorganise_functions();
        // Create the hashmap now
        let func_mapping = self.get_function_mapping();
        assert_eq!(self.functions.len(), func_mapping.len());

        let mut module = wasm_encoder::Module::new();
        let mut reencode = RoundtripReencoder;

        if !self.types.is_empty() {
            let mut types = wasm_encoder::TypeSection::new();

            for ty in self.types.iter() {
                let params = ty
                    .params
                    .iter()
                    .map(wasm_encoder::ValType::from)
                    .collect::<Vec<_>>();
                let results = ty
                    .results
                    .iter()
                    .map(wasm_encoder::ValType::from)
                    .collect::<Vec<_>>();

                types.function(params, results);
            }
            module.section(&types);
        }

        // initialize function name section
        let mut function_names = wasm_encoder::NameMap::new();
        if !self.imports.is_empty() {
            let mut imports = wasm_encoder::ImportSection::new();
            let mut import_func_idx = 0;
            for import in self.imports.iter() {
                if !import.deleted {
                    if import.is_function() {
                        if let Some(import_name) = &import.import_name {
                            function_names.append(import_func_idx as u32, import_name);
                        }
                        import_func_idx += 1;
                    }
                    imports.import(
                        import.module,
                        import.name,
                        reencode.entity_type(import.ty).unwrap(),
                    );
                }
            }
            module.section(&imports);
        }

        if !self.functions.is_empty() {
            let mut functions = wasm_encoder::FunctionSection::new();
            for func in self.functions.iter() {
                if !func.deleted {
                    if let FuncKind::Local(l) = func.kind() {
                        functions.function(l.ty_id);
                    }
                }
            }
            module.section(&functions);
        }

        if !self.tables.is_empty() {
            let mut tables = wasm_encoder::TableSection::new();
            for (table_ty, init) in self.tables.iter() {
                let table_ty = wasm_encoder::TableType {
                    element_type: wasm_encoder::RefType {
                        nullable: table_ty.element_type.is_nullable(),
                        heap_type: reencode
                            .heap_type(table_ty.element_type.heap_type())
                            .unwrap(),
                    },
                    table64: table_ty.table64,
                    minimum: table_ty.initial, // TODO - Check if this maps
                    maximum: table_ty.maximum,
                    shared: table_ty.shared,
                };
                match init {
                    None => tables.table(table_ty),
                    Some(const_expr) => tables.table_with_init(
                        table_ty,
                        &reencode
                            .const_expr((*const_expr).clone())
                            .expect("Error in Converting Const Expr"),
                    ),
                };
            }
            module.section(&tables);
        }

        if !self.memories.is_empty() {
            let mut memories = wasm_encoder::MemorySection::new();
            for memory in self.memories.iter() {
                memories.memory(wasm_encoder::MemoryType::from(*memory));
            }
            module.section(&memories);
        }

        if !self.globals.is_empty() {
            let mut globals = wasm_encoder::GlobalSection::new();
            for global in self.globals.iter() {
                globals.global(
                    wasm_encoder::GlobalType {
                        val_type: reencode.val_type(global.ty.content_type).unwrap(),
                        mutable: global.ty.mutable,
                        shared: global.ty.shared,
                    },
                    &(*global).clone().init_expr.to_wasmencoder_type(),
                );
            }
            module.section(&globals);
        }

        if !self.exports.is_empty() {
            let mut exports = wasm_encoder::ExportSection::new();
            for export in self.exports.iter() {
                if !export.deleted {
                    match export.kind {
                        ExternalKind::Func => {
                            // println!("Export updation {:?}", export.index);
                            // Update the function indices
                            exports.export(
                                &export.name,
                                wasm_encoder::ExportKind::from(export.kind),
                                *func_mapping.get(&(export.index as i32)).unwrap() as u32,
                            );
                        }
                        _ => {
                            exports.export(
                                &export.name,
                                wasm_encoder::ExportKind::from(export.kind),
                                export.index,
                            );
                        }
                    }
                }
            }
            module.section(&exports);
        }

        if let Some(function_index) = self.start {
            module.section(&wasm_encoder::StartSection { function_index });
        }

        if !self.elements.is_empty() {
            let mut elements = wasm_encoder::ElementSection::new();
            let mut temp_const_exprs = vec![];
            let mut element_items = vec![];
            for (kind, items) in self.elements.iter() {
                temp_const_exprs.clear();
                element_items.clear();
                let element_items = match &items {
                    // TODO: Update the elements section based on additions/deletion
                    ElementItems::Functions(funcs) => {
                        element_items = funcs
                            .iter()
                            .map(|f| *func_mapping.get(&(*f as i32)).unwrap() as FunctionID)
                            .collect();
                        wasm_encoder::Elements::Functions(&*element_items)
                    }
                    ElementItems::ConstExprs { ty, exprs } => {
                        temp_const_exprs.reserve(exprs.len());
                        for e in exprs.iter() {
                            temp_const_exprs.push(
                                reencode
                                    .const_expr((*e).clone())
                                    .expect("Unable to convert element constant expr"),
                            );
                        }
                        wasm_encoder::Elements::Expressions(
                            wasm_encoder::RefType {
                                nullable: ty.is_nullable(),
                                heap_type: reencode.heap_type(ty.heap_type()).unwrap(),
                            },
                            &temp_const_exprs,
                        )
                    }
                };

                match kind {
                    ElementKind::Passive => {
                        elements.passive(element_items);
                    }
                    ElementKind::Active {
                        table_index,
                        offset_expr,
                    } => {
                        elements.active(
                            *table_index,
                            &reencode
                                .const_expr((*offset_expr).clone())
                                .expect("Unable to convert offset expr"),
                            element_items,
                        );
                    }
                    ElementKind::Declared => {
                        elements.declared(element_items);
                    }
                }
            }
            module.section(&elements);
        }

        if self.data_count_section_exists {
            let data_count = wasm_encoder::DataCountSection {
                count: self.data.len() as u32,
            };
            module.section(&data_count);
        }

        if !self.num_functions > 0 {
            let mut code = wasm_encoder::CodeSection::new();
            for rel_func_idx in 0..self.functions.len() {
                if self.functions.is_deleted(rel_func_idx as FunctionID) {
                    continue;
                }
                if let FuncKind::Import(_) = &self.functions.get_kind(rel_func_idx as FunctionID) {
                    continue;
                }

                let func = self
                    .functions
                    .get_mut(rel_func_idx as FunctionID)
                    .unwrap_local_mut();
                let Body {
                    instructions,
                    locals,
                    name,
                    ..
                } = &mut func.body;
                let mut converted_locals = Vec::with_capacity(locals.len());
                for (c, ty) in locals {
                    converted_locals.push((*c, wasm_encoder::ValType::from(&*ty)));
                }
                let mut function = wasm_encoder::Function::new(converted_locals);
<<<<<<< HEAD
                let instr_len = instructions.len() - 1;
                for (
                    idx,
                    Instruction {
                        op,
                        instr_flag: instrument,
                    },
                ) in instructions.iter_mut().enumerate()
                {
                    if is_call(op) {
                        update_call(op, &func_mapping);
=======
                let l = instructions.len() - 1;
                for (idx, (op, instrument)) in instructions.iter_mut().enumerate() {
                    if refers_to_func(op) {
                        update_fn_instr(op, &func_mapping);
>>>>>>> ecb9ed70
                    }
                    if !instrument.has_instr() {
                        encode(&op.clone(), &mut function, &mut reencode);
                    } else {
                        // this instruction has instrumentation, handle it!
                        let InstrumentationFlag {
                            current_mode: _current_mode,
                            before,
                            after,
                            alternate,
                            semantic_after,
                            block_entry,
                            block_exit,
                            block_alt,
                        } = instrument;

                        // Check if special instrumentation modes have been resolved!
                        if !semantic_after.is_empty() {
                            error!("BUG: Semantic after instrumentation should be resolved already, please report.");
                        }
                        if !block_entry.is_empty() {
                            error!("BUG: Block entry instrumentation should be resolved already, please report.");
                        }
                        if !block_exit.is_empty() {
                            error!("BUG: Block exit instrumentation should be resolved already, please report.");
                        }
                        if !block_alt.is_none() {
                            error!("BUG: Block alt instrumentation should be resolved already, please report.");
                        }
                        // If we're at the `end` of the function, drop this instrumentation
                        let at_end = idx >= instr_len;

                        // First encode before instructions
<<<<<<< HEAD
                        update_call_and_encode(before, &func_mapping, &mut function, &mut reencode);

                        // If there are any alternate, encode the alternate
                        if !at_end && !alternate.is_none() {
                            if let Some(alt) = alternate {
                                update_call_and_encode(
                                    alt,
                                    &func_mapping,
                                    &mut function,
                                    &mut reencode,
=======
                        for instr in before {
                            if refers_to_func(instr) {
                                update_fn_instr(instr, &func_mapping);
                            }
                            function.instruction(
                                &reencode
                                    .instruction(instr.clone())
                                    .expect("Unable to convert Instruction"),
                            );
                        }

                        // If there are any alternate, encode the alternate
                        if !alternate.is_empty() {
                            for instr in alternate {
                                if refers_to_func(instr) {
                                    update_fn_instr(instr, &func_mapping);
                                }
                                function.instruction(
                                    &reencode
                                        .instruction(instr.clone())
                                        .expect("Unable to convert Instruction"),
>>>>>>> ecb9ed70
                                );
                            }
                        } else {
                            encode(&op.clone(), &mut function, &mut reencode);
                        }

                        // Now encode the after instructions
<<<<<<< HEAD
                        if !at_end {
                            update_call_and_encode(
                                after,
                                &func_mapping,
                                &mut function,
                                &mut reencode,
                            );
                        }
                    }

                    fn update_call_and_encode(
                        instrs: &mut Vec<Operator>,
                        func_mapping: &HashMap<i32, i32>,
                        function: &mut wasm_encoder::Function,
                        reencode: &mut RoundtripReencoder,
                    ) {
                        for instr in instrs {
                            if is_call(instr) {
                                update_call(instr, func_mapping);
=======
                        for instr in after {
                            if refers_to_func(instr) {
                                update_fn_instr(instr, &func_mapping);
>>>>>>> ecb9ed70
                            }
                            encode(instr, function, reencode);
                        }
                    }
                    fn encode(
                        instr: &Operator,
                        function: &mut wasm_encoder::Function,
                        reencode: &mut RoundtripReencoder,
                    ) {
                        function.instruction(
                            &reencode
                                .instruction(instr.clone())
                                .expect("Unable to convert Instruction"),
                        );
                    }
                }
                if let Some(name) = name {
                    function_names.append(rel_func_idx as u32, name.as_str());
                }
                code.function(&function);
            }
            module.section(&code);
        }

        if !self.data.is_empty() {
            let mut data = wasm_encoder::DataSection::new();
            for segment in self.data.iter() {
                let segment_data = segment.data.iter().copied();
                match (*segment).clone().kind {
                    DataSegmentKind::Passive => data.passive(segment_data),
                    DataSegmentKind::Active {
                        memory_index,
                        offset_expr,
                    } => data.active(
                        memory_index,
                        &offset_expr.to_wasmencoder_type(),
                        segment_data,
                    ),
                };
            }
            module.section(&data);
        }

        // the name section is not stored in self.custom_sections anymore
        let mut names = wasm_encoder::NameSection::new();

        if let Some(module_name) = &self.module_name {
            names.module(module_name);
        }
        names.functions(&function_names);
        names.locals(&self.local_names);
        names.labels(&self.label_names);
        names.types(&self.type_names);
        names.tables(&self.table_names);
        names.memories(&self.memory_names);
        names.globals(&self.global_names);
        names.elements(&self.elem_names);
        names.data(&self.data_names);
        names.fields(&self.field_names);
        names.tag(&self.tag_names);

        module.section(&names);

        // encode the rest of custom sections
        for section in self.custom_sections.iter() {
            module.section(&wasm_encoder::CustomSection {
                name: std::borrow::Cow::Borrowed(section.name),
                data: std::borrow::Cow::Borrowed(section.data),
            });
        }

        module
    }

    /// Add a new Data Segment to the module.
    /// Returns the index of the new Data Segment in the Data Section.
    pub fn add_data(&mut self, data: DataSegment) -> DataSegmentID {
        let index = self.data.len();
        self.data.push(data);
        index as DataSegmentID
    }

    /// Get the memory ID of a module. Does not support multiple memories
    pub fn get_memory_id(&self) -> Option<MemoryID> {
        if self.memories.len() > 1 {
            panic!("multiple memories unsupported")
        }

        if !self.memories.is_empty() {
            return Some(0 as MemoryID);
        }
        // module does not export a memory
        None
    }

    // Adds an imported function and returns the position in the module.functions
    pub(crate) fn add_import(&mut self, module: String, name: String, ty_id: TypeID) -> FunctionID {
        let import = Import {
            module: module.leak(),
            name: name.clone().leak(),
            ty: wasmparser::TypeRef::Func(ty_id),
            import_name: None,
            deleted: false,
        };
        self.imports.add_func(import);
        let imp_fn_id;
        if self.num_functions > 0 {
            imp_fn_id = self.functions.len() as u32;
        } else {
            imp_fn_id = self.imports.num_funcs - 1;
        }
        imp_fn_id as FunctionID
    }

    /// Add a new function to the module. Returns the index of the imported function. Panics if local functions are present as imported functions come first in the index space. Upto to the user to ensure imported functions are not added after local functions are already present.
    pub fn add_import_func(&mut self, module: String, name: String, ty_id: TypeID) -> ImportsID {
        let index = self.imports.len();
        let imp_fn_id = self.add_import(module, name.clone(), ty_id);

        // Add to function as well as it has imported functions
        self.functions.add_import_func(
            (self.imports.len() - 1) as ImportsID,
            ty_id,
            Some(name),
            imp_fn_id,
        );
        self.num_imports_added += 1;
        index as ImportsID
    }

    /// Delete an imported function
    pub fn delete_import_func(&mut self, import_id: ImportsID) {
        if import_id >= self.num_imported_functions as u32 {
            panic!("Invalid import function")
        }

        self.functions.delete(import_id);
        self.imports.delete(import_id);
        // self.num_imported_functions -= 1;
    }

    /// Convert an imported function to local
    pub fn convert_import_fn_to_local(
        &mut self,
        imports_id: ImportsID,
        local_function: LocalFunction<'a>,
    ) {
        if let FuncKind::Local(_) = self.functions.get_kind(imports_id as FunctionID) {
            panic!("This is a local function!");
        }
        self.delete_import_func(imports_id);
        self.functions
            .get_mut(imports_id as FunctionID)
            .set_kind(FuncKind::Local(local_function));
    }

    /// Convert a local function to imported
    pub fn convert_local_fn_to_import(
        &mut self,
        function_id: FunctionID,
        module: String,
        name: String,
        type_id: TypeID,
    ) {
        match self.functions.get_kind(function_id as FunctionID) {
            FuncKind::Import(_) => panic!("This is an imported function!"),
            _ => {}
        }
        // Delete the associated function
        self.functions.delete(function_id);
        // Add import function to imports
        self.add_import(module, name.clone(), type_id);
        let imported_function = ImportedFunction {
            import_id: (self.imports.len() - 1) as ImportsID,
            import_fn_id: function_id,
            ty_id: type_id,
        };

        self.functions
            .get_mut(function_id as FunctionID)
            .set_kind(FuncKind::Import(imported_function));
        self.functions.set_imported_fn_name(function_id, name);
    }

    /// Count number of imported function
    pub fn num_import_func(&self) -> u32 {
        self.num_imported_functions as u32
    }

    /// Set a function name to a function using its absolute index
    pub fn set_fn_name(&mut self, func_idx: FunctionID, name: String) {
        if func_idx < self.num_imported_functions as u32 {
            self.imports.set_name(name, func_idx);
        } else {
            self.functions.set_local_fn_name(func_idx, name);
        }
    }

    /// Create an empty Module
    pub fn new() -> Self {
        Module {
            types: ModuleTypes::new(vec![]),
            imports: ModuleImports::new(vec![]),
            functions: Functions::new(vec![], 0, 0),
            tables: ModuleTables::new(vec![]),
            memories: vec![],
            globals: ModuleGlobals::new(vec![]),
            exports: ModuleExports::new(vec![]),
            start: None,
            elements: vec![],
            data_count_section_exists: false,
            data: vec![],
            custom_sections: CustomSections::new(vec![]),
            num_functions: 0,
            num_imported_functions: 0,
            module_name: None,
            local_names: wasm_encoder::IndirectNameMap::new(),
            label_names: wasm_encoder::IndirectNameMap::new(),
            type_names: wasm_encoder::NameMap::new(),
            table_names: wasm_encoder::NameMap::new(),
            elem_names: wasm_encoder::NameMap::new(),
            memory_names: wasm_encoder::NameMap::new(),
            global_names: wasm_encoder::NameMap::new(),
            data_names: wasm_encoder::NameMap::new(),
            field_names: wasm_encoder::IndirectNameMap::new(),
            tag_names: wasm_encoder::NameMap::new(),
            num_imports_added: 0,
        }
    }
}

impl<'a> Default for Module<'a> {
    fn default() -> Self {
        Self::new()
    }
}

// ================================
// ==== Semantic After Helpers ====
// ================================

type BlockID = u32;
type InstrBody<'a> = Vec<Operator<'a>>;
struct InstrBodyFlagged<'a> {
    body: InstrBody<'a>,
    bool_flag: LocalID,
}
struct InstrToInject<'a> {
    flagged: Vec<InstrBodyFlagged<'a>>,
    not_flagged: Vec<InstrBody<'a>>,
}

fn resolve_function_entry<'a, 'b, 'c>(
    builder: &mut FunctionModifier<'a, 'b>,
    instr_func_on_entry: &mut InstrBody<'c>,
    idx: usize,
) where
    'c: 'b,
{
    if idx == 0 {
        // we're at the function entry!
        builder.before_at(Location::Module {
            func_idx: 0, // not used
            instr_idx: idx,
        });
        builder.inject_all(instr_func_on_entry);

        // remove the contents of the body now that it's been resolved
        instr_func_on_entry.clear();
    }
}

fn resolve_function_exit<'a, 'b, 'c>(
    builder: &mut FunctionModifier<'a, 'b>,
    instr_func_on_entry: &mut InstrBody<'c>,
    idx: usize,
) where
    'c: 'b,
{
    if idx == builder.body.instructions.len() - 1 {
        // we're at the end of the function!
        builder.before_at(Location::Module {
            func_idx: 0, // not used
            instr_idx: idx,
        });
        builder.inject_all(instr_func_on_entry);

        // remove the contents of the body now that it's been resolved
        instr_func_on_entry.clear();
    }
}

fn resolve_block_entry<'a, 'b, 'c>(
    block_entry: &InstrBody<'c>,
    builder: &mut FunctionModifier<'a, 'b>,
    op: &Operator,
    idx: usize,
) where
    'c: 'b,
{
    // convert instr to simple before/after/alt
    match op {
        Operator::Block { .. }
        | Operator::Loop { .. }
        | Operator::If { .. }
        | Operator::Else { .. } => {
            // just inject immediately after the start of the block
            builder.after_at(Location::Module {
                func_idx: 0, // not used
                instr_idx: idx,
            });
            builder.inject_all(block_entry);

            // no need to remove the contents of block_entry since we're actually
            // using a read-only copy!
        }
        _ => {
            // no need to remove the contents of block_entry since we're actually
            // using a read-only copy!
        }
    }
}

fn plan_resolution_block_exit<'a, 'b, 'c>(
    block_exit: &InstrBody<'c>,
    block_stack: &[BlockID],
    resolve_on_else_or_end: &mut HashMap<InstrumentationMode, InstrToInject<'c>>,
    resolve_on_end: &mut HashMap<BlockID, HashMap<InstrumentationMode, InstrToInject<'c>>>,
    op: &Operator,
) where
    'c: 'b,
{
    // save instrumentation to be converted to simple before/after/alt
    match op {
        Operator::If { .. } => {
            save_not_flagged_body_to_resolve_inner(
                resolve_on_else_or_end,
                InstrumentationMode::Before,
                block_exit,
            );
        }
        Operator::Block { .. } | Operator::Loop { .. } | Operator::Else { .. } => {
            // add body-to-inject as non-flagged
            let block_id = block_stack.last().unwrap(); // should always have something (e.g. func block)
            save_not_flagged_body_to_resolve(
                resolve_on_end,
                InstrumentationMode::Before,
                block_exit,
                *block_id,
            );
        }
        _ => {} // skip all other opcodes
    }
}

fn plan_resolution_block_alt<'a, 'b, 'c>(
    block_alt: &InstrBody<'c>,
    builder: &mut FunctionModifier<'a, 'b>,
    retain_end: &mut bool,
    op: &Operator,
    idx: usize,
) -> bool
where
    'c: 'b,
{
    // convert instr to simple before/after/alt
    let mut matched = false;
    match op {
        Operator::Block { .. }
        | Operator::Loop { .. }
        | Operator::If { .. }
        | Operator::Else { .. } => {
            let loc = Location::Module {
                func_idx: 0, // not used
                instr_idx: idx,
            };
            if !block_alt.is_empty() {
                // just inject immediately after the start of the block
                builder.alternate_at(loc);
                builder.inject_all(block_alt);
            } else {
                // remove the instruction!
                builder.empty_alternate_at(loc);
            }

            // no need to remove the contents of block_alt since we're actually
            // using a read-only copy!

            matched = true;
            *retain_end = false;
        }
        _ => {}
    }
    if let Operator::Else { .. } = op {
        // We want to keep the end for the module to still be valid (the if will be dangling)
        *retain_end = true;
    }
    matched
}

fn plan_resolution_semantic_after<'a, 'b, 'c>(
    semantic_after: &InstrBody<'c>,
    builder: &mut FunctionModifier<'a, 'b>,
    block_stack: &[BlockID],
    resolve_on_end: &mut HashMap<BlockID, HashMap<InstrumentationMode, InstrToInject<'c>>>,
    op: &Operator,
    idx: usize,
) where
    'c: 'b,
{
    // save instrumentation to be converted to simple before/after/alt
    match op {
        Operator::Block { .. }
        | Operator::Loop { .. }
        | Operator::If { .. }
        | Operator::Else { .. } => {
            // add body-to-inject as non-flagged
            let block_id = block_stack.last().unwrap(); // should always have something (e.g. func block)
            save_not_flagged_body_to_resolve(
                resolve_on_end,
                InstrumentationMode::After,
                semantic_after,
                *block_id,
            );
        }
        Operator::BrTable { targets } => {
            let bool_flag_id = create_bool_flag(builder, idx, op, semantic_after);
            targets.targets().for_each(|target| {
                if let Ok(relative_depth) = target {
                    save_flagged_body_to_resolve(
                        resolve_on_end,
                        InstrumentationMode::After,
                        semantic_after,
                        bool_flag_id,
                        relative_depth,
                        *block_stack.last().unwrap(),
                    );
                }
            });
            // handle the default as well
            save_flagged_body_to_resolve(
                resolve_on_end,
                InstrumentationMode::After,
                semantic_after,
                bool_flag_id,
                targets.default(),
                *block_stack.last().unwrap(),
            );
        }
        Operator::Br { relative_depth }
        | Operator::BrIf { relative_depth }
        | Operator::BrOnCast { relative_depth, .. }
        | Operator::BrOnCastFail { relative_depth, .. }
        | Operator::BrOnNonNull { relative_depth }
        | Operator::BrOnNull { relative_depth } => {
            let bool_flag_id = create_bool_flag(builder, idx, op, semantic_after);
            save_flagged_body_to_resolve(
                resolve_on_end,
                InstrumentationMode::After,
                semantic_after,
                bool_flag_id,
                *relative_depth,
                *block_stack.last().unwrap(),
            );
        }
        _ => {} // skip all other opcodes
    }
}

fn create_bool_flag<'a, 'b, 'c>(
    builder: &mut FunctionModifier<'a, 'b>,
    idx: usize,
    op: &Operator,
    semantic_after: &Vec<Operator<'c>>,
) -> LocalID
where
    'c: 'b,
{
    // add body-to-inject as flagged
    let bool_flag_id = add_local(
        DataType::I32,
        builder.args.len(),
        &mut builder.body.num_locals,
        &mut builder.body.locals,
    );

    // set flag to true before the opcode
    builder
        .before_at(Location::Module {
            func_idx: 0, // not used
            instr_idx: idx,
        })
        .i32_const(1)
        .local_set(bool_flag_id);

    // set flag to false after the opcode
    builder
        .after_at(Location::Module {
            func_idx: 0, // not used
            instr_idx: idx,
        })
        .i32_const(0)
        .local_set(bool_flag_id);

    // BrIf, BrOnCast, BrOnNonNull, BrOnNull
    // the bodies should be inserted immediately after too!
    // This is because there is a possibility of fallthrough.
    // The body will not be executed 2x since the flag is set
    // to `false` on fallthrough!
    match op {
        Operator::BrIf { .. }
        | Operator::BrOnCast { .. }
        | Operator::BrOnCastFail { .. }
        | Operator::BrOnNonNull { .. }
        | Operator::BrOnNull { .. } => {
            builder.inject_all(semantic_after.as_slice());
        }
        _ => {}
    }
    bool_flag_id
}

fn save_not_flagged_body_to_resolve<'a>(
    resolve_on_end: &mut HashMap<BlockID, HashMap<InstrumentationMode, InstrToInject<'a>>>,
    mode: InstrumentationMode,
    body: &Vec<Operator<'a>>,
    block_id: BlockID,
) {
    resolve_on_end
        .entry(block_id)
        .and_modify(|mode_to_instrs| {
            save_not_flagged_body_to_resolve_inner(mode_to_instrs, mode, body);
        })
        .or_insert(HashMap::from([(
            mode,
            InstrToInject {
                flagged: vec![],
                not_flagged: vec![body.to_owned()],
            },
        )]));
}

fn save_not_flagged_body_to_resolve_inner<'a>(
    inner: &mut HashMap<InstrumentationMode, InstrToInject<'a>>,
    mode: InstrumentationMode,
    body: &Vec<Operator<'a>>,
) {
    inner
        .entry(mode)
        .and_modify(|instr_to_inject| {
            instr_to_inject.not_flagged.push(body.to_owned());
        })
        .or_insert(InstrToInject {
            flagged: vec![],
            not_flagged: vec![body.to_owned()],
        });
}

fn save_flagged_body_to_resolve<'a>(
    to_resolve: &mut HashMap<BlockID, HashMap<InstrumentationMode, InstrToInject<'a>>>,
    mode: InstrumentationMode,
    body: &Vec<Operator<'a>>,
    bool_flag_id: LocalID,
    relative_depth: u32,
    curr_block: BlockID,
) {
    let block_id = curr_block - relative_depth;
    to_resolve
        .entry(block_id)
        .and_modify(|mode_to_instrs| {
            mode_to_instrs
                .entry(mode)
                .and_modify(|instr_to_inject| {
                    instr_to_inject.flagged.push(InstrBodyFlagged {
                        body: body.to_owned(),
                        bool_flag: bool_flag_id,
                    });
                })
                .or_insert(InstrToInject {
                    flagged: vec![InstrBodyFlagged {
                        body: body.to_owned(),
                        bool_flag: bool_flag_id,
                    }],
                    not_flagged: vec![],
                });
        })
        .or_insert(HashMap::from([(
            mode,
            InstrToInject {
                flagged: vec![InstrBodyFlagged {
                    body: body.to_owned(),
                    bool_flag: bool_flag_id,
                }],
                not_flagged: vec![],
            },
        )]));
}

fn resolve_bodies<'a, 'b, 'c>(
    builder: &mut FunctionModifier<'a, 'b>,
    mode: &InstrumentationMode,
    instr_to_inject: &InstrToInject<'c>,
    idx: usize,
) where
    'c: 'b,
{
    let InstrToInject {
        flagged,
        not_flagged,
    } = instr_to_inject;

    let mut is_first = true;
    // inject the bodies predicated with the flag
    for InstrBodyFlagged { body, bool_flag } in flagged.iter() {
        // Inject the bodies in the correct mode at the current END opcode
        let loc = Location::Module {
            func_idx: 0, // not used
            instr_idx: idx,
        };
        match mode {
            InstrumentationMode::Before => builder.before_at(loc),
            InstrumentationMode::After => builder.after_at(loc),
            _ => unreachable!(),
        };

        if is_first {
            // inject flag check
            builder.local_get(*bool_flag);
            builder.if_stmt(BlockType::Empty); // TODO -- This will break for instrumentation that returns stuff...
        } else {
            // injecting multiple, already have an if statement
            builder.else_stmt();
            // inject flag check
            builder.local_get(*bool_flag);
            builder.if_stmt(BlockType::Empty); // nested if for the if/else flow
        }

        // inject body
        builder.inject_all(body);
        if !is_first {
            // need to inject end of nested if!
            builder.end();
        }
        is_first = false;
    }
    if !flagged.is_empty() {
        // inject end of flag check (the outer if)
        builder.end();
    }

    // handle non-flagged bodies
    // Inject the bodies AFTER the current END opcode
    let loc = Location::Module {
        func_idx: 0, // not used
        instr_idx: idx,
    };
    match mode {
        InstrumentationMode::Before => builder.before_at(loc),
        InstrumentationMode::After => builder.after_at(loc),
        _ => unreachable!(),
    };
    for body in not_flagged.iter() {
        // inject body
        builder.inject_all(body);
    }
}<|MERGE_RESOLUTION|>--- conflicted
+++ resolved
@@ -964,7 +964,7 @@
                             .iter()
                             .map(|f| *func_mapping.get(&(*f as i32)).unwrap() as FunctionID)
                             .collect();
-                        wasm_encoder::Elements::Functions(&*element_items)
+                        wasm_encoder::Elements::Functions(&element_items)
                     }
                     ElementItems::ConstExprs { ty, exprs } => {
                         temp_const_exprs.reserve(exprs.len());
@@ -1041,7 +1041,6 @@
                     converted_locals.push((*c, wasm_encoder::ValType::from(&*ty)));
                 }
                 let mut function = wasm_encoder::Function::new(converted_locals);
-<<<<<<< HEAD
                 let instr_len = instructions.len() - 1;
                 for (
                     idx,
@@ -1051,14 +1050,8 @@
                     },
                 ) in instructions.iter_mut().enumerate()
                 {
-                    if is_call(op) {
-                        update_call(op, &func_mapping);
-=======
-                let l = instructions.len() - 1;
-                for (idx, (op, instrument)) in instructions.iter_mut().enumerate() {
                     if refers_to_func(op) {
                         update_fn_instr(op, &func_mapping);
->>>>>>> ecb9ed70
                     }
                     if !instrument.has_instr() {
                         encode(&op.clone(), &mut function, &mut reencode);
@@ -1092,7 +1085,6 @@
                         let at_end = idx >= instr_len;
 
                         // First encode before instructions
-<<<<<<< HEAD
                         update_call_and_encode(before, &func_mapping, &mut function, &mut reencode);
 
                         // If there are any alternate, encode the alternate
@@ -1103,29 +1095,6 @@
                                     &func_mapping,
                                     &mut function,
                                     &mut reencode,
-=======
-                        for instr in before {
-                            if refers_to_func(instr) {
-                                update_fn_instr(instr, &func_mapping);
-                            }
-                            function.instruction(
-                                &reencode
-                                    .instruction(instr.clone())
-                                    .expect("Unable to convert Instruction"),
-                            );
-                        }
-
-                        // If there are any alternate, encode the alternate
-                        if !alternate.is_empty() {
-                            for instr in alternate {
-                                if refers_to_func(instr) {
-                                    update_fn_instr(instr, &func_mapping);
-                                }
-                                function.instruction(
-                                    &reencode
-                                        .instruction(instr.clone())
-                                        .expect("Unable to convert Instruction"),
->>>>>>> ecb9ed70
                                 );
                             }
                         } else {
@@ -1133,7 +1102,6 @@
                         }
 
                         // Now encode the after instructions
-<<<<<<< HEAD
                         if !at_end {
                             update_call_and_encode(
                                 after,
@@ -1151,13 +1119,8 @@
                         reencode: &mut RoundtripReencoder,
                     ) {
                         for instr in instrs {
-                            if is_call(instr) {
-                                update_call(instr, func_mapping);
-=======
-                        for instr in after {
                             if refers_to_func(instr) {
-                                update_fn_instr(instr, &func_mapping);
->>>>>>> ecb9ed70
+                                update_fn_instr(instr, func_mapping);
                             }
                             encode(instr, function, reencode);
                         }
@@ -1263,12 +1226,11 @@
             deleted: false,
         };
         self.imports.add_func(import);
-        let imp_fn_id;
-        if self.num_functions > 0 {
-            imp_fn_id = self.functions.len() as u32;
+        let imp_fn_id = if self.num_functions > 0 {
+            self.functions.len() as u32
         } else {
-            imp_fn_id = self.imports.num_funcs - 1;
-        }
+            self.imports.num_funcs - 1
+        };
         imp_fn_id as FunctionID
     }
 
@@ -1322,9 +1284,11 @@
         name: String,
         type_id: TypeID,
     ) {
-        match self.functions.get_kind(function_id as FunctionID) {
-            FuncKind::Import(_) => panic!("This is an imported function!"),
-            _ => {}
+        if matches!(
+            self.functions.get_kind(function_id as FunctionID),
+            FuncKind::Import(..)
+        ) {
+            panic!("This is an imported function!")
         }
         // Delete the associated function
         self.functions.delete(function_id);
