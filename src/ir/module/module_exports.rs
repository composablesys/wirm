--- conflicted
+++ resolved
@@ -62,21 +62,14 @@
         None
     }
 
-<<<<<<< HEAD
-    pub fn get_by_id(&self, id: ExportsID) -> Option<Export> {
-        if id < self.exports.len() as ExportsID {
-            Some(self.exports[id as usize].clone())
-        } else {
-            None
-=======
     /// Get the export ID by name
     pub fn get_export_id_by_name(&self, name: String) -> Option<ExportsID> {
         for (idx, exp) in self.exports.iter().enumerate() {
             if exp.name == name {
                 return Some(idx as ExportsID);
             }
->>>>>>> 66b61f52
         }
+        None
     }
 
     /// Get the export by ID
@@ -91,18 +84,8 @@
     /// Get the Export ID from its function ID
     pub fn get_func_by_id(&self, id: FunctionID) -> Option<ExportsID> {
         for (export_id, exp) in self.exports.iter().enumerate() {
-<<<<<<< HEAD
-            match exp.kind {
-                ExternalKind::Func => {
-                    if exp.index == id {
-                        return Some(export_id as ExportsID);
-                    }
-                }
-                _ => {}
-=======
             if matches!(exp.kind, ExternalKind::Func) && exp.index == id {
                 return Some(export_id as ExportsID);
->>>>>>> 66b61f52
             }
         }
         None
@@ -120,11 +103,7 @@
 
     /// Delete an export by its exports ID
     pub fn delete(&mut self, id: ExportsID) {
-<<<<<<< HEAD
-        self.exports.remove(id as usize);
-=======
         // Must just mark for deletion as or else will result in indicies getting messed up
         self.exports[id as usize].deleted = true;
->>>>>>> 66b61f52
     }
 }