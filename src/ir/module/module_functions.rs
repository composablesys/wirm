//! Intermediate Representation of a Function

use crate::ir::function::FunctionModifier;
use crate::ir::id::{FunctionID, ImportsID, LocalID, TypeID};
use crate::ir::types::{Body, FuncInstrFlag};
use crate::DataType;
<<<<<<< HEAD
use wasmparser::Operator;
=======
use std::cmp::min;
>>>>>>> 4020a221

/// Represents a function. Local or Imported depends on the `FuncKind`.
#[derive(Clone, Debug)]
pub struct Function<'a> {
    pub(crate) kind: FuncKind<'a>,
    name: Option<String>,
    pub(crate) deleted: bool,
}

impl<'a> Function<'a> {
    /// Create a new function
    pub fn new(kind: FuncKind<'a>, name: Option<String>) -> Self {
        Function {
            kind,
            name,
            deleted: false,
        }
    }

    /// Get the TypeID of the function
    pub fn get_type_id(&self) -> TypeID {
        self.kind.get_type()
    }

    /// Change the kind of the Function
    pub(crate) fn set_kind(&mut self, kind: FuncKind<'a>) {
        self.kind = kind;
        // Resets deletion
        self.deleted = false;
    }

    /// Get the kind of the function
    pub fn kind(&self) -> &FuncKind<'a> {
        &self.kind
    }

    /// Check if it's a local function
    pub fn is_local(&self) -> bool {
        match &self.kind {
            FuncKind::Local(_) => true,
            _ => false,
        }
    }

    /// Check if it's an imported function
    pub fn is_import(&self) -> bool {
        match &self.kind {
            FuncKind::Import(_) => true,
            _ => false,
        }
    }

    /// Unwrap a local function. If it is an imported function, it panics.
    pub fn unwrap_local(&'a self) -> &LocalFunction<'a> {
        self.kind.unwrap_local()
    }

    pub(crate) fn delete(&mut self) {
        self.deleted = true;
    }

    /// Unwrap a local function as mutable. If it is an imported function, it panics.
    pub fn unwrap_local_mut(&mut self) -> &mut LocalFunction<'a> {
        match &mut self.kind {
            FuncKind::Local(ref mut l) => l,
            FuncKind::Import(_) => panic!("Imported Function!"),
        }
    }
}

/// Represents whether a function is a Local Function or an Imported Function
#[derive(Debug, Clone)]
pub enum FuncKind<'a> {
    Local(LocalFunction<'a>),
    Import(ImportedFunction),
}

impl<'a> FuncKind<'a> {
    /// Unwrap a local function. If it is an imported function, it panics.
    pub fn unwrap_local(&self) -> &LocalFunction<'a> {
        match &self {
            FuncKind::Local(l) => l,
            _ => panic!("Not a local function!"),
        }
    }

    /// Get the TypeID of the function
    pub fn get_type(&self) -> TypeID {
        match &self {
            FuncKind::Local(l) => l.ty_id,
            FuncKind::Import(i) => i.ty_id,
        }
    }
}

impl PartialEq for FuncKind<'_> {
    fn eq(&self, other: &Self) -> bool {
        match (self, other) {
            (FuncKind::Import(i1), FuncKind::Import(i2)) => i1.ty_id == i2.ty_id,
            (FuncKind::Local(l1), FuncKind::Local(l2)) => l1.ty_id == l2.ty_id,
            _ => false,
        }
    }
}

impl Eq for FuncKind<'_> {}

/// Intermediate Representation of a Local Function
#[derive(Clone, Debug)]
pub struct LocalFunction<'a> {
    pub ty_id: TypeID,
    pub func_id: FunctionID,
    pub instr_flag: FuncInstrFlag<'a>,
    pub body: Body<'a>,
    pub args: Vec<LocalID>,
}

impl<'a> LocalFunction<'a> {
    /// Creates a new local function
    pub fn new(
        type_id: TypeID,
        function_id: FunctionID,
        body: Body<'a>,
        args: Vec<LocalID>,
    ) -> Self {
        LocalFunction {
            ty_id: type_id,
            func_id: function_id,
            instr_flag: FuncInstrFlag::default(),
            body,
            args,
        }
    }
    pub fn add_local(&mut self, ty: DataType) -> LocalID {
        add_local(
            ty,
            self.args.len(),
            &mut self.body.num_locals,
            &mut self.body.locals,
        )
    }

    pub fn add_instr(&mut self, instr: Operator<'a>, instr_idx: usize) {
        if self.instr_flag.current_mode.is_some() {
            // inject at function level
            self.instr_flag.add_instr(instr);
        } else {
            // inject at instruction level
            let is_special = self.body.instructions[instr_idx].1.add_instr(instr);
            // remember if we injected a special instrumentation (to be resolved before encoding)
            self.instr_flag.has_special_instr |= is_special;
        }
    }
}

// Must split this out so that the Rust compiler knows that we're not mutating data being iterated
// over in `resolve_special_instrumentation` func.
pub(crate) fn add_local(
    ty: DataType,
    num_params: usize,
    num_locals: &mut usize,
    locals: &mut Vec<(u32, DataType)>,
) -> LocalID {
    let index = num_params + *num_locals;

    let len = locals.len();
    *num_locals += 1;
    if len > 0 {
        let last = len - 1;
        if locals[last].1 == ty {
            locals[last].0 += 1;
        } else {
            locals.push((1, ty));
        }
    } else {
        // If no locals, just append
        locals.push((1, ty));
    }

    index as LocalID
}

/// Intermediate representation of an Imported Function. The actual Import is stored in the Imports field of the module.
#[derive(Clone, Debug)]
pub struct ImportedFunction {
    pub import_id: ImportsID,            // Maps to location in a modules imports
    pub(crate) import_fn_id: FunctionID, // Maps to location in a modules imported functions
    pub ty_id: TypeID,
}

impl ImportedFunction {
    /// Create a new imported function
    pub fn new(id: ImportsID, type_id: TypeID, function_id: FunctionID) -> Self {
        ImportedFunction {
            import_id: id,
            ty_id: type_id,
            import_fn_id: function_id,
        }
    }
}

/// Intermediate representation of all the functions in a module.
#[allow(dead_code)] // may use num_import_fns in the future
#[derive(Clone, Debug)]
pub struct Functions<'a> {
    functions: Vec<Function<'a>>,
    num_import_fns: usize,
    num_local_fns: usize,
    added_local_fns: u32,
    pub(crate) deleted_local_fns: u32,
    pub(crate) first_deleted_fn: u32,
}

impl<'a> Functions<'a> {
    /// Create a new functions section
    pub fn new(functions: Vec<Function<'a>>, num_import_fns: usize, num_local_fns: usize) -> Self {
        Functions {
            functions,
            num_import_fns,
            num_local_fns,
            deleted_local_fns: 0,
            added_local_fns: 0,
            first_deleted_fn: u32::MAX,
        }
    }

    /// Get a function by its FunctionID
    pub fn get_fn_by_id(&self, function_id: FunctionID) -> Option<Function> {
        if function_id < self.functions.len() as u32 {
            return Some(self.functions[function_id as usize].clone());
        }
        None
    }

    /// Get the number of functions
    pub fn len(&self) -> usize {
        self.functions.len()
    }

    /// Add a new function
    pub fn push(&mut self, func: Function<'a>) {
        self.functions.push(func.clone());
        match func.kind {
            FuncKind::Local(_) => self.added_local_fns += 1,
            _ => {}
        }
    }

    /// Checks if there are no functions
    pub fn is_empty(&self) -> bool {
        self.functions.is_empty()
    }

    /// Get the type ID of a function
    pub fn get_type_id(&self, id: FunctionID) -> TypeID {
        self.functions[id as usize].get_type_id()
    }

    /// Delete a function
    pub fn delete(&mut self, id: FunctionID) {
        if id < self.functions.len() as u32 {
            self.functions[id as usize].delete();
            match self.functions[id as usize].kind {
                FuncKind::Local(_) => {
                    self.deleted_local_fns += 1;
                    self.first_deleted_fn = min(self.first_deleted_fn, id);
                }
                _ => {}
            }
        }
    }

    /// Get an iterator for the functions.
    pub fn iter(&self) -> std::slice::Iter<'_, Function<'a>> {
        self.functions.iter()
    }

    /// Get by ID
    pub fn get(&self, function_id: FunctionID) -> &Function<'a> {
        &self.functions[function_id as usize]
    }

    /// Get mutable function by ID
    pub fn get_mut(&mut self, function_id: FunctionID) -> &mut Function<'a> {
        &mut self.functions[function_id as usize]
    }

    /// Get kind of function
    pub fn get_kind(&self, function_id: FunctionID) -> &FuncKind<'a> {
        &self.functions[function_id as usize].kind
    }

<<<<<<< HEAD
    /// Get kind of function
    pub fn get_kind_mut(&mut self, function_id: FunctionID) -> &mut FuncKind<'a> {
        &mut self.functions[function_id as usize].kind
=======
    /// Check if a function is a local
    pub fn is_local(&self, function_id: FunctionID) -> bool {
        self.functions[function_id as usize].is_local()
    }

    /// Check if a function is an import
    pub fn is_import(&self, function_id: FunctionID) -> bool {
        self.functions[function_id as usize].is_import()
>>>>>>> 4020a221
    }

    /// Get a function modifier from a function index
    pub fn get_fn_modifier<'b>(
        &'b mut self,
        func_id: FunctionID,
    ) -> Option<FunctionModifier<'b, 'a>> {
        // grab type and section and code section
        // let ty = self.functions.get(func_idx as usize)?;
        return match &mut self.functions.get_mut(func_id as usize)?.kind {
            FuncKind::Local(ref mut l) => Some(FunctionModifier::init(&mut l.body, &mut l.args)),
            _ => None,
        };
        // None
    }

    /// Unwrap local function. If imported, panics
    pub fn unwrap_local(&'a mut self, function_id: FunctionID) -> &mut LocalFunction<'a> {
        match &mut self.functions[function_id as usize].kind {
            FuncKind::Local(ref mut l) => l,
            FuncKind::Import(_) => panic!("Imported Function!"),
        }
    }

    /// Get local Function ID by name
    pub fn get_local_fid_by_name(&self, name: &str) -> Option<FunctionID> {
        for (idx, func) in self.functions.iter().enumerate() {
            if let FuncKind::Local(l) = &func.kind {
                match &l.body.name {
                    Some(n) => {
                        if n == name {
                            return Some(idx as FunctionID);
                        }
                    }
                    None => {}
                }
            }
        }
        None
    }

    pub(crate) fn add_import_func(
        &mut self,
        imp_id: ImportsID,
        ty_id: TypeID,
        name: Option<String>,
        imp_fn_id: u32,
    ) -> FunctionID {
        if self.num_local_fns > 0 {
            panic!("Cannot add an imported function after local functions!")
        }

        self.functions.push(Function::new(
            FuncKind::Import(ImportedFunction::new(imp_id, ty_id, imp_fn_id)),
            name,
        ));
        (self.functions.len() - 1) as FunctionID
    }

    pub(crate) fn add_local(&mut self, func_idx: FunctionID, ty: DataType) -> LocalID {
        let func_body = &mut self.functions[func_idx as usize];
        match func_body.kind {
            FuncKind::Import(_) => panic!("Imported function"),
            FuncKind::Local(_) => {}
        }

        let func = func_body.unwrap_local_mut();
        func.add_local(ty)
    }

    /// Set the name for a local function.
    pub fn set_local_fn_name(&mut self, func_idx: FunctionID, name: String) {
        match &mut self.functions[func_idx as usize].kind {
            FuncKind::Import(_) => panic!("is an imported function!"),
            FuncKind::Local(ref mut l) => l.body.name = Some(name),
        }
    }

    /// Get the name of a function
    pub fn get_name(&self, function_id: FunctionID) -> Option<String> {
        self.functions[function_id as usize].name.clone()
    }

    /// Check if it's deleted
    pub fn is_deleted(&self, function_id: FunctionID) -> bool {
        self.functions[function_id as usize].deleted
    }

    // Helper functions for rearrange
    pub(crate) fn remove(&mut self, function_id: FunctionID) -> Function<'a> {
        self.functions.remove(function_id as usize)
    }

    pub(crate) fn insert(&mut self, function_id: FunctionID, func: Function<'a>) {
        self.functions.insert(function_id as usize, func);
    }
}<|MERGE_RESOLUTION|>--- conflicted
+++ resolved
@@ -4,11 +4,8 @@
 use crate::ir::id::{FunctionID, ImportsID, LocalID, TypeID};
 use crate::ir::types::{Body, FuncInstrFlag};
 use crate::DataType;
-<<<<<<< HEAD
 use wasmparser::Operator;
-=======
 use std::cmp::min;
->>>>>>> 4020a221
 
 /// Represents a function. Local or Imported depends on the `FuncKind`.
 #[derive(Clone, Debug)]
@@ -300,21 +297,20 @@
     pub fn get_kind(&self, function_id: FunctionID) -> &FuncKind<'a> {
         &self.functions[function_id as usize].kind
     }
-
-<<<<<<< HEAD
+    /// Check if a function is a local
+    pub fn is_local(&self, function_id: FunctionID) -> bool {
+        self.functions[function_id as usize].is_local()
+    }
+
+    /// Check if a function is an import
+    pub fn is_import(&self, function_id: FunctionID) -> bool {
+        self.functions[function_id as usize].is_import()
+    }
+
+    /// TODO -- can this be removed?
     /// Get kind of function
     pub fn get_kind_mut(&mut self, function_id: FunctionID) -> &mut FuncKind<'a> {
         &mut self.functions[function_id as usize].kind
-=======
-    /// Check if a function is a local
-    pub fn is_local(&self, function_id: FunctionID) -> bool {
-        self.functions[function_id as usize].is_local()
-    }
-
-    /// Check if a function is an import
-    pub fn is_import(&self, function_id: FunctionID) -> bool {
-        self.functions[function_id as usize].is_import()
->>>>>>> 4020a221
     }
 
     /// Get a function modifier from a function index
